--- conflicted
+++ resolved
@@ -4,216 +4,232 @@
 <context>
     <name>ConnectionEditWindow</name>
     <message>
-        <location filename="../src/w_ConnectionEditWindow.ui" line="26"/>
+        <location filename="../src/ui/w_ConnectionEditWindow.ui" line="26"/>
         <source>EditConnectionSettings</source>
         <translation type="unfinished"></translation>
     </message>
     <message>
-        <location filename="../src/w_ConnectionEditWindow.ui" line="37"/>
-        <location filename="../src/w_ConnectionEditWindow.ui" line="376"/>
+        <location filename="../src/ui/w_ConnectionEditWindow.ui" line="37"/>
+        <source>Identifier</source>
+        <translation type="unfinished"></translation>
+    </message>
+    <message>
+        <location filename="../src/ui/w_ConnectionEditWindow.ui" line="46"/>
+        <source>Alias</source>
+        <translation type="unfinished"></translation>
+    </message>
+    <message>
+        <location filename="../src/ui/w_ConnectionEditWindow.ui" line="56"/>
+        <source>Tag</source>
+        <translation type="unfinished"></translation>
+    </message>
+    <message>
+        <location filename="../src/ui/w_ConnectionEditWindow.ui" line="68"/>
+        <source>Server</source>
+        <translation type="unfinished"></translation>
+    </message>
+    <message>
+        <location filename="../src/ui/w_ConnectionEditWindow.ui" line="77"/>
+        <location filename="../src/ui/w_ConnectionEditWindow.ui" line="418"/>
         <source>Host</source>
         <translation type="unfinished"></translation>
     </message>
     <message>
-        <location filename="../src/w_ConnectionEditWindow.ui" line="47"/>
+        <location filename="../src/ui/w_ConnectionEditWindow.ui" line="87"/>
         <source>Port</source>
         <translation type="unfinished"></translation>
     </message>
     <message>
-        <location filename="../src/w_ConnectionEditWindow.ui" line="61"/>
-        <source>Outbound</source>
-        <translation type="unfinished"></translation>
-    </message>
-    <message>
-        <location filename="../src/w_ConnectionEditWindow.ui" line="85"/>
+        <location filename="../src/ui/w_ConnectionEditWindow.ui" line="103"/>
+        <location filename="../src/ui/w_ConnectionEditWindow.ui" line="381"/>
+        <location filename="../src/ui/w_ConnectionEditWindow.ui" line="629"/>
+        <source>Type</source>
+        <translation type="unfinished"></translation>
+    </message>
+    <message>
+        <location filename="../src/ui/w_ConnectionEditWindow.ui" line="127"/>
         <source>Socks</source>
         <translation type="unfinished"></translation>
     </message>
     <message>
-        <location filename="../src/w_ConnectionEditWindow.ui" line="95"/>
-        <source>OutBoundSettings</source>
-        <translation type="unfinished"></translation>
-    </message>
-    <message>
-        <location filename="../src/w_ConnectionEditWindow.ui" line="116"/>
+        <location filename="../src/ui/w_ConnectionEditWindow.ui" line="137"/>
+        <source>Outbound Settings</source>
+        <translation type="unfinished"></translation>
+    </message>
+    <message>
+        <location filename="../src/ui/w_ConnectionEditWindow.ui" line="158"/>
         <source>UUID</source>
         <translation type="unfinished"></translation>
     </message>
     <message>
-        <location filename="../src/w_ConnectionEditWindow.ui" line="133"/>
+        <location filename="../src/ui/w_ConnectionEditWindow.ui" line="175"/>
         <source>Alter ID</source>
         <translation type="unfinished"></translation>
     </message>
     <message>
-        <location filename="../src/w_ConnectionEditWindow.ui" line="147"/>
-        <location filename="../src/w_ConnectionEditWindow.ui" line="660"/>
+        <location filename="../src/ui/w_ConnectionEditWindow.ui" line="189"/>
+        <location filename="../src/ui/w_ConnectionEditWindow.ui" line="702"/>
         <source>Security</source>
         <translation type="unfinished"></translation>
     </message>
     <message>
-        <location filename="../src/w_ConnectionEditWindow.ui" line="184"/>
+        <location filename="../src/ui/w_ConnectionEditWindow.ui" line="226"/>
         <source>Use TLS</source>
         <translation type="unfinished"></translation>
     </message>
     <message>
-        <location filename="../src/w_ConnectionEditWindow.ui" line="191"/>
-        <location filename="../src/w_ConnectionEditWindow.ui" line="511"/>
-        <location filename="../src/w_ConnectionEditWindow.ui" line="774"/>
-        <location filename="../src/w_ConnectionEditWindow.ui" line="901"/>
+        <location filename="../src/ui/w_ConnectionEditWindow.ui" line="233"/>
+        <location filename="../src/ui/w_ConnectionEditWindow.ui" line="553"/>
+        <location filename="../src/ui/w_ConnectionEditWindow.ui" line="816"/>
+        <location filename="../src/ui/w_ConnectionEditWindow.ui" line="943"/>
         <source>Enabled</source>
         <translation type="unfinished"></translation>
     </message>
     <message>
-        <location filename="../src/w_ConnectionEditWindow.ui" line="198"/>
+        <location filename="../src/ui/w_ConnectionEditWindow.ui" line="240"/>
         <source>Transport</source>
         <translation type="unfinished"></translation>
     </message>
     <message>
-        <location filename="../src/w_ConnectionEditWindow.ui" line="241"/>
-        <source>TransportSettings</source>
-        <translation type="unfinished"></translation>
-    </message>
-    <message>
-        <location filename="../src/w_ConnectionEditWindow.ui" line="260"/>
+        <location filename="../src/ui/w_ConnectionEditWindow.ui" line="283"/>
+        <source>Transport Settings</source>
+        <translation type="unfinished"></translation>
+    </message>
+    <message>
+        <location filename="../src/ui/w_ConnectionEditWindow.ui" line="302"/>
         <source>Request</source>
         <translation type="unfinished"></translation>
     </message>
     <message>
-        <location filename="../src/w_ConnectionEditWindow.ui" line="267"/>
-        <location filename="../src/w_ConnectionEditWindow.ui" line="281"/>
+        <location filename="../src/ui/w_ConnectionEditWindow.ui" line="309"/>
+        <location filename="../src/ui/w_ConnectionEditWindow.ui" line="323"/>
         <source>Prettify</source>
         <translation type="unfinished"></translation>
     </message>
     <message>
-        <location filename="../src/w_ConnectionEditWindow.ui" line="274"/>
+        <location filename="../src/ui/w_ConnectionEditWindow.ui" line="316"/>
         <source>Response</source>
         <translation type="unfinished"></translation>
     </message>
     <message>
-        <location filename="../src/w_ConnectionEditWindow.ui" line="323"/>
-        <location filename="../src/w_ConnectionEditWindow.ui" line="330"/>
+        <location filename="../src/ui/w_ConnectionEditWindow.ui" line="365"/>
+        <location filename="../src/ui/w_ConnectionEditWindow.ui" line="372"/>
         <source>Default Value</source>
         <translation type="unfinished"></translation>
     </message>
     <message>
-        <location filename="../src/w_ConnectionEditWindow.ui" line="339"/>
-        <location filename="../src/w_ConnectionEditWindow.ui" line="587"/>
-        <source>Type</source>
-        <translation type="unfinished"></translation>
-    </message>
-    <message>
-        <location filename="../src/w_ConnectionEditWindow.ui" line="366"/>
-        <location filename="../src/w_ConnectionEditWindow.ui" line="392"/>
-        <location filename="../src/w_ConnectionEditWindow.ui" line="640"/>
+        <location filename="../src/ui/w_ConnectionEditWindow.ui" line="408"/>
+        <location filename="../src/ui/w_ConnectionEditWindow.ui" line="434"/>
+        <location filename="../src/ui/w_ConnectionEditWindow.ui" line="682"/>
         <source>Path</source>
         <translation type="unfinished"></translation>
     </message>
     <message>
-        <location filename="../src/w_ConnectionEditWindow.ui" line="408"/>
-        <location filename="../src/w_ConnectionEditWindow.ui" line="706"/>
+        <location filename="../src/ui/w_ConnectionEditWindow.ui" line="450"/>
+        <location filename="../src/ui/w_ConnectionEditWindow.ui" line="748"/>
         <source>Headers</source>
         <translation type="unfinished"></translation>
     </message>
     <message>
-        <location filename="../src/w_ConnectionEditWindow.ui" line="415"/>
+        <location filename="../src/ui/w_ConnectionEditWindow.ui" line="457"/>
         <source>Format: Key|Value</source>
         <translation type="unfinished"></translation>
     </message>
     <message>
-        <location filename="../src/w_ConnectionEditWindow.ui" line="429"/>
+        <location filename="../src/ui/w_ConnectionEditWindow.ui" line="471"/>
         <source>MTU</source>
         <translation type="unfinished"></translation>
     </message>
     <message>
-        <location filename="../src/w_ConnectionEditWindow.ui" line="455"/>
+        <location filename="../src/ui/w_ConnectionEditWindow.ui" line="497"/>
         <source>TTI (ms)</source>
         <translation type="unfinished"></translation>
     </message>
     <message>
-        <location filename="../src/w_ConnectionEditWindow.ui" line="481"/>
+        <location filename="../src/ui/w_ConnectionEditWindow.ui" line="523"/>
         <source>Uplink Capacity (MB/s)</source>
         <translation type="unfinished"></translation>
     </message>
     <message>
-        <location filename="../src/w_ConnectionEditWindow.ui" line="504"/>
+        <location filename="../src/ui/w_ConnectionEditWindow.ui" line="546"/>
         <source>Congestion</source>
         <translation type="unfinished"></translation>
     </message>
     <message>
-        <location filename="../src/w_ConnectionEditWindow.ui" line="518"/>
+        <location filename="../src/ui/w_ConnectionEditWindow.ui" line="560"/>
         <source>Downlink Capacity (MB/s)</source>
         <translation type="unfinished"></translation>
     </message>
     <message>
-        <location filename="../src/w_ConnectionEditWindow.ui" line="541"/>
+        <location filename="../src/ui/w_ConnectionEditWindow.ui" line="583"/>
         <source>Read Buffer Size (MB)</source>
         <translation type="unfinished"></translation>
     </message>
     <message>
-        <location filename="../src/w_ConnectionEditWindow.ui" line="564"/>
+        <location filename="../src/ui/w_ConnectionEditWindow.ui" line="606"/>
         <source>Write Buffer Size (MB)</source>
         <translation type="unfinished"></translation>
     </message>
     <message>
-        <location filename="../src/w_ConnectionEditWindow.ui" line="692"/>
+        <location filename="../src/ui/w_ConnectionEditWindow.ui" line="734"/>
         <source>Key</source>
         <translation type="unfinished"></translation>
     </message>
     <message>
-        <location filename="../src/w_ConnectionEditWindow.ui" line="757"/>
+        <location filename="../src/ui/w_ConnectionEditWindow.ui" line="799"/>
         <source>Mark</source>
         <translation type="unfinished"></translation>
     </message>
     <message>
-        <location filename="../src/w_ConnectionEditWindow.ui" line="767"/>
+        <location filename="../src/ui/w_ConnectionEditWindow.ui" line="809"/>
         <source>TCP Fast Open</source>
         <translation type="unfinished"></translation>
     </message>
     <message>
-        <location filename="../src/w_ConnectionEditWindow.ui" line="781"/>
+        <location filename="../src/ui/w_ConnectionEditWindow.ui" line="823"/>
         <source>TProxy</source>
         <translation type="unfinished"></translation>
     </message>
     <message>
-        <location filename="../src/w_ConnectionEditWindow.ui" line="818"/>
+        <location filename="../src/ui/w_ConnectionEditWindow.ui" line="860"/>
         <source>Email</source>
         <translation type="unfinished"></translation>
     </message>
     <message>
-        <location filename="../src/w_ConnectionEditWindow.ui" line="825"/>
-        <location filename="../src/w_ConnectionEditWindow.ui" line="921"/>
+        <location filename="../src/ui/w_ConnectionEditWindow.ui" line="867"/>
+        <location filename="../src/ui/w_ConnectionEditWindow.ui" line="963"/>
         <source>Password</source>
         <translation type="unfinished"></translation>
     </message>
     <message>
-        <location filename="../src/w_ConnectionEditWindow.ui" line="832"/>
+        <location filename="../src/ui/w_ConnectionEditWindow.ui" line="874"/>
         <source>Encryption Method</source>
         <translation type="unfinished"></translation>
     </message>
     <message>
-        <location filename="../src/w_ConnectionEditWindow.ui" line="884"/>
+        <location filename="../src/ui/w_ConnectionEditWindow.ui" line="926"/>
         <source>Level</source>
         <translation type="unfinished"></translation>
     </message>
     <message>
-        <location filename="../src/w_ConnectionEditWindow.ui" line="894"/>
+        <location filename="../src/ui/w_ConnectionEditWindow.ui" line="936"/>
         <source>OTA</source>
         <translation type="unfinished"></translation>
     </message>
     <message>
-        <location filename="../src/w_ConnectionEditWindow.ui" line="931"/>
+        <location filename="../src/ui/w_ConnectionEditWindow.ui" line="973"/>
         <source>Username</source>
         <translation type="unfinished"></translation>
     </message>
     <message>
-        <location filename="../src/w_ConnectionEditWindow.cpp" line="372"/>
-        <location filename="../src/w_ConnectionEditWindow.cpp" line="382"/>
+        <location filename="../src/ui/w_ConnectionEditWindow.cpp" line="382"/>
+        <location filename="../src/ui/w_ConnectionEditWindow.cpp" line="392"/>
         <source>#JsonPrettify</source>
         <translation type="unfinished"></translation>
     </message>
     <message>
-        <location filename="../src/w_ConnectionEditWindow.cpp" line="372"/>
-        <location filename="../src/w_ConnectionEditWindow.cpp" line="382"/>
+        <location filename="../src/ui/w_ConnectionEditWindow.cpp" line="382"/>
+        <location filename="../src/ui/w_ConnectionEditWindow.cpp" line="392"/>
         <source>#JsonContainsError</source>
         <translation type="unfinished"></translation>
     </message>
@@ -221,99 +237,99 @@
 <context>
     <name>ImportConfigWindow</name>
     <message>
-        <location filename="../src/w_ImportConfig.ui" line="26"/>
+        <location filename="../src/ui/w_ImportConfig.ui" line="26"/>
         <source>Import file</source>
         <translation type="unfinished"></translation>
     </message>
     <message>
-        <location filename="../src/w_ImportConfig.ui" line="40"/>
+        <location filename="../src/ui/w_ImportConfig.ui" line="40"/>
         <source>Name</source>
         <translation type="unfinished"></translation>
     </message>
     <message>
-        <location filename="../src/w_ImportConfig.ui" line="50"/>
+        <location filename="../src/ui/w_ImportConfig.ui" line="50"/>
         <source>Import Source</source>
         <translation type="unfinished"></translation>
     </message>
     <message>
-        <location filename="../src/w_ImportConfig.ui" line="64"/>
+        <location filename="../src/ui/w_ImportConfig.ui" line="64"/>
         <source>File</source>
         <translation type="unfinished"></translation>
     </message>
     <message>
-        <location filename="../src/w_ImportConfig.ui" line="69"/>
+        <location filename="../src/ui/w_ImportConfig.ui" line="69"/>
         <source>VMess String</source>
         <translation type="unfinished"></translation>
     </message>
     <message>
-        <location filename="../src/w_ImportConfig.ui" line="74"/>
-        <location filename="../src/w_ImportConfig.ui" line="158"/>
+        <location filename="../src/ui/w_ImportConfig.ui" line="74"/>
+        <location filename="../src/ui/w_ImportConfig.ui" line="158"/>
         <source>Subscription Link</source>
         <translation type="unfinished"></translation>
     </message>
     <message>
-        <location filename="../src/w_ImportConfig.ui" line="84"/>
+        <location filename="../src/ui/w_ImportConfig.ui" line="84"/>
         <source>#Import</source>
         <translation type="unfinished"></translation>
     </message>
     <message>
-        <location filename="../src/w_ImportConfig.ui" line="99"/>
+        <location filename="../src/ui/w_ImportConfig.ui" line="99"/>
         <source>Path</source>
         <translation type="unfinished"></translation>
     </message>
     <message>
-        <location filename="../src/w_ImportConfig.ui" line="115"/>
+        <location filename="../src/ui/w_ImportConfig.ui" line="115"/>
         <source>Select</source>
         <translation type="unfinished"></translation>
     </message>
     <message>
-        <location filename="../src/w_ImportConfig.ui" line="124"/>
+        <location filename="../src/ui/w_ImportConfig.ui" line="124"/>
         <source>Inbound</source>
         <translation type="unfinished"></translation>
     </message>
     <message>
-        <location filename="../src/w_ImportConfig.ui" line="131"/>
+        <location filename="../src/ui/w_ImportConfig.ui" line="131"/>
         <source>Keep imported inbound settings</source>
         <translation type="unfinished"></translation>
     </message>
     <message>
-        <location filename="../src/w_ImportConfig.ui" line="144"/>
+        <location filename="../src/ui/w_ImportConfig.ui" line="144"/>
         <source>VMess Connection String</source>
         <translation type="unfinished"></translation>
     </message>
     <message>
-        <location filename="../src/w_ImportConfig.ui" line="168"/>
+        <location filename="../src/ui/w_ImportConfig.ui" line="168"/>
         <source>TO DO IN VERSION 2</source>
         <translation type="unfinished"></translation>
     </message>
     <message>
-        <location filename="../src/w_ImportConfig.cpp" line="36"/>
+        <location filename="../src/ui/w_ImportConfig.cpp" line="36"/>
         <source>Select file to import</source>
         <translation type="unfinished"></translation>
     </message>
     <message>
-        <location filename="../src/w_ImportConfig.cpp" line="50"/>
+        <location filename="../src/ui/w_ImportConfig.cpp" line="50"/>
         <source>Import config file</source>
         <translation type="unfinished"></translation>
     </message>
     <message>
-        <location filename="../src/w_ImportConfig.cpp" line="50"/>
+        <location filename="../src/ui/w_ImportConfig.cpp" line="50"/>
         <source>Failed to check the validity of the config file.</source>
         <translation type="unfinished"></translation>
     </message>
     <message>
-        <location filename="../src/w_ImportConfig.cpp" line="68"/>
-        <location filename="../src/w_ImportConfig.cpp" line="73"/>
+        <location filename="../src/ui/w_ImportConfig.cpp" line="68"/>
+        <location filename="../src/ui/w_ImportConfig.cpp" line="73"/>
         <source>VMess String Check</source>
         <translation type="unfinished"></translation>
     </message>
     <message>
-        <location filename="../src/w_ImportConfig.cpp" line="68"/>
+        <location filename="../src/ui/w_ImportConfig.cpp" line="68"/>
         <source>VMess string is not valid</source>
         <translation type="unfinished"></translation>
     </message>
     <message>
-        <location filename="../src/w_ImportConfig.cpp" line="73"/>
+        <location filename="../src/ui/w_ImportConfig.cpp" line="73"/>
         <source>Some internal error occured</source>
         <translation type="unfinished"></translation>
     </message>
@@ -321,295 +337,296 @@
 <context>
     <name>MainWindow</name>
     <message>
-        <location filename="../src/w_MainWindow.ui" line="23"/>
+        <location filename="../src/ui/w_MainWindow.ui" line="23"/>
         <source>Qv2ray</source>
         <translation type="unfinished"></translation>
     </message>
     <message>
-        <location filename="../src/w_MainWindow.ui" line="47"/>
-        <location filename="../src/w_MainWindow.cpp" line="40"/>
+        <location filename="../src/ui/w_MainWindow.ui" line="47"/>
+        <location filename="../src/ui/w_MainWindow.cpp" line="41"/>
         <source>Connect</source>
         <translation type="unfinished"></translation>
     </message>
     <message>
-        <location filename="../src/w_MainWindow.ui" line="57"/>
-        <location filename="../src/w_MainWindow.cpp" line="42"/>
+        <location filename="../src/ui/w_MainWindow.ui" line="57"/>
+        <location filename="../src/ui/w_MainWindow.cpp" line="43"/>
         <source>Disconnect</source>
         <translation type="unfinished"></translation>
     </message>
     <message>
-        <location filename="../src/w_MainWindow.ui" line="71"/>
+        <location filename="../src/ui/w_MainWindow.ui" line="64"/>
+        <location filename="../src/ui/w_MainWindow.cpp" line="42"/>
+        <source>Reconnect</source>
+        <translation type="unfinished"></translation>
+    </message>
+    <message>
+        <location filename="../src/ui/w_MainWindow.ui" line="71"/>
         <source>Clear Log</source>
         <translation type="unfinished"></translation>
     </message>
     <message>
-        <location filename="../src/w_MainWindow.ui" line="78"/>
+        <location filename="../src/ui/w_MainWindow.ui" line="78"/>
         <source>Prefrences</source>
         <translation type="unfinished"></translation>
     </message>
     <message>
-        <location filename="../src/w_MainWindow.ui" line="101"/>
+        <location filename="../src/ui/w_MainWindow.ui" line="101"/>
         <source>Stopped</source>
         <translation type="unfinished"></translation>
     </message>
     <message>
-        <location filename="../src/w_MainWindow.ui" line="110"/>
+        <location filename="../src/ui/w_MainWindow.ui" line="110"/>
         <source>Host List</source>
         <translation type="unfinished"></translation>
     </message>
     <message>
-        <location filename="../src/w_MainWindow.ui" line="117"/>
+        <location filename="../src/ui/w_MainWindow.ui" line="117"/>
         <source>Config Details</source>
         <translation type="unfinished"></translation>
     </message>
     <message>
-        <location filename="../src/w_MainWindow.ui" line="123"/>
+        <location filename="../src/ui/w_MainWindow.ui" line="123"/>
         <source>Type</source>
         <translation type="unfinished"></translation>
     </message>
     <message>
-        <location filename="../src/w_MainWindow.ui" line="137"/>
+        <location filename="../src/ui/w_MainWindow.ui" line="137"/>
         <source>Host</source>
         <translation type="unfinished"></translation>
     </message>
     <message>
-        <location filename="../src/w_MainWindow.ui" line="151"/>
+        <location filename="../src/ui/w_MainWindow.ui" line="151"/>
         <source>Port</source>
         <translation type="unfinished"></translation>
     </message>
     <message>
-        <location filename="../src/w_MainWindow.ui" line="165"/>
+        <location filename="../src/ui/w_MainWindow.ui" line="165"/>
         <source>Detail</source>
         <translation type="unfinished"></translation>
     </message>
     <message>
-        <location filename="../src/w_MainWindow.ui" line="243"/>
+        <location filename="../src/ui/w_MainWindow.ui" line="243"/>
         <source>#AddConnection</source>
         <translation type="unfinished"></translation>
     </message>
     <message>
-        <location filename="../src/w_MainWindow.ui" line="246"/>
+        <location filename="../src/ui/w_MainWindow.ui" line="246"/>
         <source>A</source>
         <translation type="unfinished"></translation>
     </message>
     <message>
-<<<<<<< HEAD
-        <location filename="../src/w_MainWindow.ui" line="263"/>
-=======
-        <location filename="../src/w_MainWindow.ui" line="256"/>
->>>>>>> 77477194
-        <location filename="../src/w_MainWindow.ui" line="353"/>
+        <location filename="../src/ui/w_MainWindow.ui" line="263"/>
+        <location filename="../src/ui/w_MainWindow.ui" line="360"/>
         <source>#ImportConnection</source>
         <translation type="unfinished"></translation>
     </message>
     <message>
-        <location filename="../src/w_MainWindow.ui" line="266"/>
+        <location filename="../src/ui/w_MainWindow.ui" line="266"/>
         <source>I</source>
         <translation type="unfinished"></translation>
     </message>
     <message>
-<<<<<<< HEAD
-        <location filename="../src/w_MainWindow.ui" line="297"/>
-=======
-        <location filename="../src/w_MainWindow.ui" line="276"/>
->>>>>>> 77477194
+        <location filename="../src/ui/w_MainWindow.ui" line="277"/>
+        <source>#EditConnection</source>
+        <translation type="unfinished"></translation>
+    </message>
+    <message>
+        <location filename="../src/ui/w_MainWindow.ui" line="280"/>
+        <source>...</source>
+        <translation type="unfinished"></translation>
+    </message>
+    <message>
+        <location filename="../src/ui/w_MainWindow.ui" line="297"/>
         <source>#RemoveConnection</source>
         <translation type="unfinished"></translation>
     </message>
     <message>
-        <location filename="../src/w_MainWindow.ui" line="300"/>
+        <location filename="../src/ui/w_MainWindow.ui" line="300"/>
         <source>R</source>
         <translation type="unfinished"></translation>
     </message>
     <message>
-        <location filename="../src/w_MainWindow.ui" line="277"/>
-        <source>#EditConnection</source>
-        <translation type="unfinished"></translation>
-    </message>
-    <message>
-        <location filename="../src/w_MainWindow.ui" line="280"/>
-        <source>...</source>
-        <translation type="unfinished"></translation>
-    </message>
-    <message>
-<<<<<<< HEAD
-=======
-        <location filename="../src/w_MainWindow.ui" line="304"/>
+        <location filename="../src/ui/w_MainWindow.ui" line="311"/>
         <source>#</source>
         <translation type="unfinished"></translation>
     </message>
     <message>
->>>>>>> 77477194
-        <location filename="../src/w_MainWindow.ui" line="326"/>
+        <location filename="../src/ui/w_MainWindow.ui" line="333"/>
         <source>Log</source>
         <translation type="unfinished"></translation>
     </message>
     <message>
-        <location filename="../src/w_MainWindow.ui" line="348"/>
+        <location filename="../src/ui/w_MainWindow.ui" line="355"/>
         <source>#ManuallyCreateConnection</source>
         <translation type="unfinished"></translation>
     </message>
     <message>
-        <location filename="../src/w_MainWindow.ui" line="358"/>
+        <location filename="../src/ui/w_MainWindow.ui" line="365"/>
         <source>#Exit</source>
         <translation type="unfinished"></translation>
     </message>
     <message>
-        <location filename="../src/w_MainWindow.ui" line="363"/>
+        <location filename="../src/ui/w_MainWindow.ui" line="370"/>
         <source>#Preferences</source>
         <translation type="unfinished"></translation>
     </message>
     <message>
-        <location filename="../src/w_MainWindow.ui" line="368"/>
+        <location filename="../src/ui/w_MainWindow.ui" line="375"/>
         <source>#Start</source>
         <translation type="unfinished"></translation>
     </message>
     <message>
-        <location filename="../src/w_MainWindow.ui" line="373"/>
+        <location filename="../src/ui/w_MainWindow.ui" line="380"/>
         <source>#Stop</source>
         <translation type="unfinished"></translation>
     </message>
     <message>
-        <location filename="../src/w_MainWindow.ui" line="378"/>
+        <location filename="../src/ui/w_MainWindow.ui" line="385"/>
         <source>#Restart</source>
         <translation type="unfinished"></translation>
     </message>
     <message>
-        <location filename="../src/w_MainWindow.cpp" line="38"/>
-        <location filename="../src/w_MainWindow.cpp" line="283"/>
+        <location filename="../src/ui/w_MainWindow.cpp" line="39"/>
+        <location filename="../src/ui/w_MainWindow.cpp" line="284"/>
         <source>Hide</source>
         <translation type="unfinished"></translation>
     </message>
     <message>
-        <location filename="../src/w_MainWindow.cpp" line="39"/>
+        <location filename="../src/ui/w_MainWindow.cpp" line="40"/>
         <source>Quit</source>
         <translation type="unfinished"></translation>
     </message>
     <message>
-        <location filename="../src/w_MainWindow.ui" line="64"/>
-        <location filename="../src/w_MainWindow.cpp" line="41"/>
-        <source>Reconnect</source>
-        <translation type="unfinished"></translation>
-    </message>
-    <message>
-        <location filename="../src/w_MainWindow.cpp" line="44"/>
+        <location filename="../src/ui/w_MainWindow.cpp" line="45"/>
         <source>Rename</source>
         <translation type="unfinished"></translation>
     </message>
     <message>
-        <location filename="../src/w_MainWindow.cpp" line="45"/>
-        <source>ConnectSelected</source>
-        <translation type="unfinished"></translation>
-    </message>
-    <message>
-        <location filename="../src/w_MainWindow.cpp" line="92"/>
-        <location filename="../src/w_MainWindow.cpp" line="238"/>
-        <location filename="../src/w_MainWindow.cpp" line="286"/>
+        <location filename="../src/ui/w_MainWindow.cpp" line="46"/>
+        <source>Connect to this</source>
+        <translation type="unfinished"></translation>
+    </message>
+    <message>
+        <location filename="../src/ui/w_MainWindow.cpp" line="93"/>
+        <location filename="../src/ui/w_MainWindow.cpp" line="239"/>
+        <location filename="../src/ui/w_MainWindow.cpp" line="287"/>
         <source>Show</source>
         <translation type="unfinished"></translation>
     </message>
     <message>
-        <location filename="../src/w_MainWindow.cpp" line="120"/>
-        <location filename="../src/w_MainWindow.cpp" line="121"/>
-        <source>NewReleaseVersionFound</source>
-        <translation type="unfinished"></translation>
-    </message>
-    <message>
-        <location filename="../src/w_MainWindow.cpp" line="127"/>
-        <source>ReleaseDownloadLink</source>
-        <translation type="unfinished"></translation>
-    </message>
-    <message>
-        <location filename="../src/w_MainWindow.cpp" line="188"/>
-        <location filename="../src/w_MainWindow.cpp" line="495"/>
+        <location filename="../src/ui/w_MainWindow.cpp" line="121"/>
+        <source>Update</source>
+        <translation type="unfinished"></translation>
+    </message>
+    <message>
+        <location filename="../src/ui/w_MainWindow.cpp" line="122"/>
+        <source>Found a new version: </source>
+        <translation type="unfinished"></translation>
+    </message>
+    <message>
+        <location filename="../src/ui/w_MainWindow.cpp" line="128"/>
+        <source>Download Link: </source>
+        <translation type="unfinished"></translation>
+    </message>
+    <message>
+        <location filename="../src/ui/w_MainWindow.cpp" line="189"/>
+        <source>No connection selected!</source>
+        <translation type="unfinished"></translation>
+    </message>
+    <message>
+        <location filename="../src/ui/w_MainWindow.cpp" line="189"/>
+        <source>Please select a config from the list.</source>
+        <translation type="unfinished"></translation>
+    </message>
+    <message>
+        <location filename="../src/ui/w_MainWindow.cpp" line="200"/>
+        <location filename="../src/ui/w_MainWindow.cpp" line="201"/>
+        <source>Connected To Server: </source>
+        <translation type="unfinished"></translation>
+    </message>
+    <message>
+        <location filename="../src/ui/w_MainWindow.cpp" line="202"/>
+        <source>Connected</source>
+        <translation type="unfinished"></translation>
+    </message>
+    <message>
+        <location filename="../src/ui/w_MainWindow.cpp" line="219"/>
+        <source>Disconnected</source>
+        <translation type="unfinished"></translation>
+    </message>
+    <message>
+        <location filename="../src/ui/w_MainWindow.cpp" line="325"/>
+        <source>UUID</source>
+        <translation type="unfinished"></translation>
+    </message>
+    <message>
+        <location filename="../src/ui/w_MainWindow.cpp" line="327"/>
+        <source>AlterID</source>
+        <translation type="unfinished"></translation>
+    </message>
+    <message>
+        <location filename="../src/ui/w_MainWindow.cpp" line="329"/>
+        <source>Transport</source>
+        <translation type="unfinished"></translation>
+    </message>
+    <message>
+        <location filename="../src/ui/w_MainWindow.cpp" line="336"/>
+        <source>Email</source>
+        <translation type="unfinished"></translation>
+    </message>
+    <message>
+        <location filename="../src/ui/w_MainWindow.cpp" line="338"/>
+        <source>Encryption</source>
+        <translation type="unfinished"></translation>
+    </message>
+    <message>
+        <location filename="../src/ui/w_MainWindow.cpp" line="345"/>
+        <source>Username</source>
+        <translation type="unfinished"></translation>
+    </message>
+    <message>
+        <location filename="../src/ui/w_MainWindow.cpp" line="420"/>
+        <location filename="../src/ui/w_MainWindow.cpp" line="429"/>
+        <source>Rename A Connection</source>
+        <translation type="unfinished"></translation>
+    </message>
+    <message>
+        <location filename="../src/ui/w_MainWindow.cpp" line="420"/>
+        <source>A name cannot be empty</source>
+        <translation type="unfinished"></translation>
+    </message>
+    <message>
+        <location filename="../src/ui/w_MainWindow.cpp" line="429"/>
+        <source>The name has been used already, Please choose another.</source>
+        <translation type="unfinished"></translation>
+    </message>
+    <message>
+        <location filename="../src/ui/w_MainWindow.cpp" line="456"/>
+        <source>Removing A Connection</source>
+        <translation type="unfinished"></translation>
+    </message>
+    <message>
+        <location filename="../src/ui/w_MainWindow.cpp" line="456"/>
+        <source>Are you sure to remove this connection?</source>
+        <translation type="unfinished"></translation>
+    </message>
+    <message>
+        <location filename="../src/ui/w_MainWindow.cpp" line="500"/>
         <source>NoConfigSelected</source>
         <translation type="unfinished"></translation>
     </message>
     <message>
-        <location filename="../src/w_MainWindow.cpp" line="188"/>
-        <location filename="../src/w_MainWindow.cpp" line="495"/>
+        <location filename="../src/ui/w_MainWindow.cpp" line="500"/>
         <source>PleaseSelectAConfig</source>
         <translation type="unfinished"></translation>
     </message>
     <message>
-        <location filename="../src/w_MainWindow.cpp" line="199"/>
-        <location filename="../src/w_MainWindow.cpp" line="200"/>
-        <source>ConnectedToServer</source>
-        <translation type="unfinished"></translation>
-    </message>
-    <message>
-        <location filename="../src/w_MainWindow.cpp" line="201"/>
-        <source>Connected</source>
-        <translation type="unfinished"></translation>
-    </message>
-    <message>
-        <location filename="../src/w_MainWindow.cpp" line="218"/>
-        <source>Disconnected</source>
-        <translation type="unfinished"></translation>
-    </message>
-    <message>
-        <location filename="../src/w_MainWindow.cpp" line="324"/>
-        <source>UUID</source>
-        <translation type="unfinished"></translation>
-    </message>
-    <message>
-        <location filename="../src/w_MainWindow.cpp" line="326"/>
-        <source>AlterID</source>
-        <translation type="unfinished"></translation>
-    </message>
-    <message>
-        <location filename="../src/w_MainWindow.cpp" line="328"/>
-        <source>Transport</source>
-        <translation type="unfinished"></translation>
-    </message>
-    <message>
-        <location filename="../src/w_MainWindow.cpp" line="335"/>
-        <source>Email</source>
-        <translation type="unfinished"></translation>
-    </message>
-    <message>
-        <location filename="../src/w_MainWindow.cpp" line="337"/>
-        <source>Encryption</source>
-        <translation type="unfinished"></translation>
-    </message>
-    <message>
-        <location filename="../src/w_MainWindow.cpp" line="344"/>
-        <source>Username</source>
-        <translation type="unfinished"></translation>
-    </message>
-    <message>
-        <location filename="../src/w_MainWindow.cpp" line="419"/>
-        <location filename="../src/w_MainWindow.cpp" line="428"/>
-        <source>RenameConnection</source>
-        <translation type="unfinished"></translation>
-    </message>
-    <message>
-        <location filename="../src/w_MainWindow.cpp" line="419"/>
-        <source>CannotUseEmptyName</source>
-        <translation type="unfinished"></translation>
-    </message>
-    <message>
-        <location filename="../src/w_MainWindow.cpp" line="428"/>
-        <source>DuplicatedConnectionName</source>
-        <translation type="unfinished"></translation>
-    </message>
-    <message>
-        <location filename="../src/w_MainWindow.cpp" line="455"/>
-        <source>RemoveConnection</source>
-        <translation type="unfinished"></translation>
-    </message>
-    <message>
-        <location filename="../src/w_MainWindow.cpp" line="455"/>
-        <source>RemoveConnectionConfirm</source>
-        <translation type="unfinished"></translation>
-    </message>
-    <message>
-        <location filename="../src/w_MainWindow.cpp" line="510"/>
+        <location filename="../src/ui/w_MainWindow.cpp" line="520"/>
         <source>#NoConfigSelected</source>
         <translation type="unfinished"></translation>
     </message>
     <message>
-        <location filename="../src/w_MainWindow.cpp" line="510"/>
+        <location filename="../src/ui/w_MainWindow.cpp" line="520"/>
         <source>#PleaseSelectAConfig</source>
         <translation type="unfinished"></translation>
     </message>
@@ -617,252 +634,252 @@
 <context>
     <name>PrefrencesWindow</name>
     <message>
-        <location filename="../src/w_PrefrencesWindow.ui" line="20"/>
-        <location filename="../src/w_PrefrencesWindow.cpp" line="108"/>
+        <location filename="../src/ui/w_PrefrencesWindow.ui" line="20"/>
+        <location filename="../src/ui/w_PrefrencesWindow.cpp" line="108"/>
         <source>Prefrences</source>
         <translation type="unfinished"></translation>
     </message>
     <message>
-        <location filename="../src/w_PrefrencesWindow.ui" line="36"/>
+        <location filename="../src/ui/w_PrefrencesWindow.ui" line="36"/>
         <source>General</source>
         <translation type="unfinished"></translation>
     </message>
     <message>
-        <location filename="../src/w_PrefrencesWindow.ui" line="42"/>
+        <location filename="../src/ui/w_PrefrencesWindow.ui" line="42"/>
         <source>Language</source>
         <translation type="unfinished"></translation>
     </message>
     <message>
-        <location filename="../src/w_PrefrencesWindow.ui" line="56"/>
+        <location filename="../src/ui/w_PrefrencesWindow.ui" line="56"/>
         <source>zh-CN</source>
         <translation type="unfinished"></translation>
     </message>
     <message>
-        <location filename="../src/w_PrefrencesWindow.ui" line="61"/>
+        <location filename="../src/ui/w_PrefrencesWindow.ui" line="61"/>
         <source>en-US</source>
         <translation type="unfinished"></translation>
     </message>
     <message>
-        <location filename="../src/w_PrefrencesWindow.ui" line="69"/>
+        <location filename="../src/ui/w_PrefrencesWindow.ui" line="69"/>
         <source>Log Level</source>
         <translation type="unfinished"></translation>
     </message>
     <message>
-        <location filename="../src/w_PrefrencesWindow.ui" line="89"/>
+        <location filename="../src/ui/w_PrefrencesWindow.ui" line="89"/>
         <source>none</source>
         <translation type="unfinished"></translation>
     </message>
     <message>
-        <location filename="../src/w_PrefrencesWindow.ui" line="94"/>
+        <location filename="../src/ui/w_PrefrencesWindow.ui" line="94"/>
         <source>debug</source>
         <translation type="unfinished"></translation>
     </message>
     <message>
-        <location filename="../src/w_PrefrencesWindow.ui" line="99"/>
+        <location filename="../src/ui/w_PrefrencesWindow.ui" line="99"/>
         <source>info</source>
         <translation type="unfinished"></translation>
     </message>
     <message>
-        <location filename="../src/w_PrefrencesWindow.ui" line="104"/>
+        <location filename="../src/ui/w_PrefrencesWindow.ui" line="104"/>
         <source>warning</source>
         <translation type="unfinished"></translation>
     </message>
     <message>
-        <location filename="../src/w_PrefrencesWindow.ui" line="109"/>
+        <location filename="../src/ui/w_PrefrencesWindow.ui" line="109"/>
         <source>error</source>
         <translation type="unfinished"></translation>
     </message>
     <message>
-        <location filename="../src/w_PrefrencesWindow.ui" line="117"/>
+        <location filename="../src/ui/w_PrefrencesWindow.ui" line="117"/>
         <source>Automatically Connect To</source>
         <translation type="unfinished"></translation>
     </message>
     <message>
-        <location filename="../src/w_PrefrencesWindow.ui" line="147"/>
+        <location filename="../src/ui/w_PrefrencesWindow.ui" line="133"/>
+        <source>Transparent Proxy Support</source>
+        <translation type="unfinished"></translation>
+    </message>
+    <message>
+        <location filename="../src/ui/w_PrefrencesWindow.ui" line="140"/>
+        <location filename="../src/ui/w_PrefrencesWindow.ui" line="196"/>
+        <location filename="../src/ui/w_PrefrencesWindow.ui" line="203"/>
+        <location filename="../src/ui/w_PrefrencesWindow.ui" line="259"/>
+        <location filename="../src/ui/w_PrefrencesWindow.ui" line="287"/>
+        <location filename="../src/ui/w_PrefrencesWindow.ui" line="326"/>
+        <location filename="../src/ui/w_PrefrencesWindow.ui" line="360"/>
+        <location filename="../src/ui/w_PrefrencesWindow.ui" line="421"/>
+        <location filename="../src/ui/w_PrefrencesWindow.ui" line="442"/>
+        <location filename="../src/ui/w_PrefrencesWindow.ui" line="449"/>
+        <source>Enabled</source>
+        <translation type="unfinished"></translation>
+    </message>
+    <message>
+        <location filename="../src/ui/w_PrefrencesWindow.ui" line="147"/>
         <source>v2ray Core Path</source>
         <translation type="unfinished"></translation>
     </message>
     <message>
-        <location filename="../src/w_PrefrencesWindow.ui" line="159"/>
-        <location filename="../src/w_PrefrencesWindow.ui" line="180"/>
+        <location filename="../src/ui/w_PrefrencesWindow.ui" line="159"/>
+        <location filename="../src/ui/w_PrefrencesWindow.ui" line="180"/>
         <source>#Select</source>
         <translation type="unfinished"></translation>
     </message>
     <message>
-        <location filename="../src/w_PrefrencesWindow.ui" line="168"/>
+        <location filename="../src/ui/w_PrefrencesWindow.ui" line="168"/>
         <source>v2ray Assets Path</source>
         <translation type="unfinished"></translation>
     </message>
     <message>
-        <location filename="../src/w_PrefrencesWindow.ui" line="190"/>
+        <location filename="../src/ui/w_PrefrencesWindow.ui" line="190"/>
         <source>Mux Settings</source>
         <translation type="unfinished"></translation>
     </message>
     <message>
-        <location filename="../src/w_PrefrencesWindow.ui" line="140"/>
-        <location filename="../src/w_PrefrencesWindow.ui" line="196"/>
-        <location filename="../src/w_PrefrencesWindow.ui" line="203"/>
-        <location filename="../src/w_PrefrencesWindow.ui" line="259"/>
-        <location filename="../src/w_PrefrencesWindow.ui" line="287"/>
-        <location filename="../src/w_PrefrencesWindow.ui" line="326"/>
-        <location filename="../src/w_PrefrencesWindow.ui" line="360"/>
-        <location filename="../src/w_PrefrencesWindow.ui" line="421"/>
-        <location filename="../src/w_PrefrencesWindow.ui" line="442"/>
-        <location filename="../src/w_PrefrencesWindow.ui" line="449"/>
-        <source>Enabled</source>
-        <translation type="unfinished"></translation>
-    </message>
-    <message>
-        <location filename="../src/w_PrefrencesWindow.ui" line="133"/>
-        <source>Transparent Proxy Support</source>
-        <translation type="unfinished"></translation>
-    </message>
-    <message>
-        <location filename="../src/w_PrefrencesWindow.ui" line="210"/>
+        <location filename="../src/ui/w_PrefrencesWindow.ui" line="210"/>
         <source>Concurrency</source>
         <translation type="unfinished"></translation>
     </message>
     <message>
-        <location filename="../src/w_PrefrencesWindow.ui" line="231"/>
+        <location filename="../src/ui/w_PrefrencesWindow.ui" line="231"/>
         <source>InBound Settings</source>
         <translation type="unfinished"></translation>
     </message>
     <message>
-        <location filename="../src/w_PrefrencesWindow.ui" line="239"/>
+        <location filename="../src/ui/w_PrefrencesWindow.ui" line="239"/>
         <source>Listen IP</source>
         <translation type="unfinished"></translation>
     </message>
     <message>
-        <location filename="../src/w_PrefrencesWindow.ui" line="253"/>
+        <location filename="../src/ui/w_PrefrencesWindow.ui" line="253"/>
         <source>SOCKS InBound Settings</source>
         <translation type="unfinished"></translation>
     </message>
     <message>
-        <location filename="../src/w_PrefrencesWindow.ui" line="266"/>
-        <location filename="../src/w_PrefrencesWindow.ui" line="333"/>
+        <location filename="../src/ui/w_PrefrencesWindow.ui" line="266"/>
+        <location filename="../src/ui/w_PrefrencesWindow.ui" line="333"/>
         <source>Port</source>
         <translation type="unfinished"></translation>
     </message>
     <message>
-        <location filename="../src/w_PrefrencesWindow.ui" line="280"/>
-        <location filename="../src/w_PrefrencesWindow.ui" line="353"/>
+        <location filename="../src/ui/w_PrefrencesWindow.ui" line="280"/>
+        <location filename="../src/ui/w_PrefrencesWindow.ui" line="353"/>
         <source>Authentication</source>
         <translation type="unfinished"></translation>
     </message>
     <message>
-        <location filename="../src/w_PrefrencesWindow.ui" line="294"/>
-        <location filename="../src/w_PrefrencesWindow.ui" line="367"/>
+        <location filename="../src/ui/w_PrefrencesWindow.ui" line="294"/>
+        <location filename="../src/ui/w_PrefrencesWindow.ui" line="367"/>
         <source>Username</source>
         <translation type="unfinished"></translation>
     </message>
     <message>
-        <location filename="../src/w_PrefrencesWindow.ui" line="304"/>
-        <location filename="../src/w_PrefrencesWindow.ui" line="377"/>
+        <location filename="../src/ui/w_PrefrencesWindow.ui" line="304"/>
+        <location filename="../src/ui/w_PrefrencesWindow.ui" line="377"/>
         <source>Password</source>
         <translation type="unfinished"></translation>
     </message>
     <message>
-        <location filename="../src/w_PrefrencesWindow.ui" line="317"/>
+        <location filename="../src/ui/w_PrefrencesWindow.ui" line="317"/>
         <source>HTTP InBound Settings</source>
         <translation type="unfinished"></translation>
     </message>
     <message>
-        <location filename="../src/w_PrefrencesWindow.ui" line="406"/>
+        <location filename="../src/ui/w_PrefrencesWindow.ui" line="406"/>
         <source>Route Settings</source>
         <translation type="unfinished"></translation>
     </message>
     <message>
-        <location filename="../src/w_PrefrencesWindow.ui" line="414"/>
+        <location filename="../src/ui/w_PrefrencesWindow.ui" line="414"/>
         <source>Enable Proxy</source>
         <translation type="unfinished"></translation>
     </message>
     <message>
-        <location filename="../src/w_PrefrencesWindow.ui" line="428"/>
-        <source>Chinese Addresses</source>
-        <translation type="unfinished"></translation>
-    </message>
-    <message>
-        <location filename="../src/w_PrefrencesWindow.ui" line="435"/>
+        <location filename="../src/ui/w_PrefrencesWindow.ui" line="428"/>
+        <source>Bypass Chinese Mainland</source>
+        <translation type="unfinished"></translation>
+    </message>
+    <message>
+        <location filename="../src/ui/w_PrefrencesWindow.ui" line="435"/>
         <source>Use Local DNS</source>
         <translation type="unfinished"></translation>
     </message>
     <message>
-        <location filename="../src/w_PrefrencesWindow.ui" line="461"/>
+        <location filename="../src/ui/w_PrefrencesWindow.ui" line="461"/>
         <source>DNS List</source>
         <translation type="unfinished"></translation>
     </message>
     <message>
-        <location filename="../src/w_PrefrencesWindow.ui" line="475"/>
+        <location filename="../src/ui/w_PrefrencesWindow.ui" line="475"/>
         <source>About</source>
         <translation type="unfinished"></translation>
     </message>
     <message>
-        <location filename="../src/w_PrefrencesWindow.ui" line="523"/>
+        <location filename="../src/ui/w_PrefrencesWindow.ui" line="523"/>
         <source>Qv2ray</source>
         <translation type="unfinished"></translation>
     </message>
     <message>
-        <location filename="../src/w_PrefrencesWindow.ui" line="545"/>
+        <location filename="../src/ui/w_PrefrencesWindow.ui" line="545"/>
         <source>Version:</source>
         <translation type="unfinished"></translation>
     </message>
     <message>
-        <location filename="../src/w_PrefrencesWindow.ui" line="578"/>
+        <location filename="../src/ui/w_PrefrencesWindow.ui" line="578"/>
         <source>Official Repo:</source>
         <translation type="unfinished"></translation>
     </message>
     <message>
-        <location filename="../src/w_PrefrencesWindow.ui" line="596"/>
+        <location filename="../src/ui/w_PrefrencesWindow.ui" line="596"/>
         <source>&lt;html&gt;&lt;head/&gt;&lt;body&gt;&lt;p&gt;&lt;a href=&quot;https://github.com/lhy0403/Qv2ray&quot;&gt;&lt;span style=&quot; text-decoration: underline; color:#2980b9;&quot;&gt;https://github.com/lhy0403/Qv2ray&lt;/span&gt;&lt;/a&gt;&lt;/p&gt;&lt;/body&gt;&lt;/html&gt;</source>
         <translation type="unfinished"></translation>
     </message>
     <message>
-        <location filename="../src/w_PrefrencesWindow.ui" line="629"/>
+        <location filename="../src/ui/w_PrefrencesWindow.ui" line="629"/>
         <source>License:</source>
         <translation type="unfinished"></translation>
     </message>
     <message>
-        <location filename="../src/w_PrefrencesWindow.ui" line="647"/>
+        <location filename="../src/ui/w_PrefrencesWindow.ui" line="647"/>
         <source>&lt;html&gt;&lt;head/&gt;&lt;body&gt;&lt;p&gt;&lt;a href=&quot;https://www.gnu.org/licenses/gpl-3.0.txt&quot;&gt;&lt;span style=&quot; text-decoration: underline; color:#2980b9;&quot;&gt;GPLv3 (https://www.gnu.org/licenses/gpl-3.0.txt)&lt;/span&gt;&lt;/a&gt;&lt;/p&gt;&lt;/body&gt;&lt;/html&gt;</source>
         <translation type="unfinished"></translation>
     </message>
     <message>
-        <location filename="../src/w_PrefrencesWindow.ui" line="684"/>
+        <location filename="../src/ui/w_PrefrencesWindow.ui" line="684"/>
         <source>About Qt</source>
         <translation type="unfinished"></translation>
     </message>
     <message>
-        <location filename="../src/w_PrefrencesWindow.ui" line="719"/>
+        <location filename="../src/ui/w_PrefrencesWindow.ui" line="719"/>
         <source>Ingore Next Version</source>
         <translation type="unfinished"></translation>
     </message>
     <message>
-        <location filename="../src/w_PrefrencesWindow.ui" line="726"/>
+        <location filename="../src/ui/w_PrefrencesWindow.ui" line="726"/>
         <source>Cancel</source>
         <translation type="unfinished"></translation>
     </message>
     <message>
-        <location filename="../src/w_PrefrencesWindow.cpp" line="108"/>
+        <location filename="../src/ui/w_PrefrencesWindow.cpp" line="108"/>
         <source>Port numbers cannot be the same</source>
         <translation type="unfinished"></translation>
     </message>
     <message>
-        <location filename="../src/w_PrefrencesWindow.cpp" line="268"/>
+        <location filename="../src/ui/w_PrefrencesWindow.cpp" line="262"/>
         <source>Open v2ray core file</source>
         <translation type="unfinished"></translation>
     </message>
     <message>
-        <location filename="../src/w_PrefrencesWindow.cpp" line="285"/>
+        <location filename="../src/ui/w_PrefrencesWindow.cpp" line="279"/>
         <source>Open v2ray assets folder</source>
         <translation type="unfinished"></translation>
     </message>
     <message>
-        <location filename="../src/w_PrefrencesWindow.cpp" line="360"/>
+        <location filename="../src/ui/w_PrefrencesWindow.cpp" line="354"/>
         <source>tProxy</source>
         <translation type="unfinished"></translation>
     </message>
     <message>
-        <location filename="../src/w_PrefrencesWindow.cpp" line="360"/>
+        <location filename="../src/ui/w_PrefrencesWindow.cpp" line="354"/>
         <source>tProxy is not supported on MacOS and Windows</source>
         <translation type="unfinished"></translation>
     </message>
@@ -890,182 +907,184 @@
         <translation type="unfinished"></translation>
     </message>
     <message>
-<<<<<<< HEAD
-        <location filename="../src/main.cpp" line="165"/>
-=======
-        <location filename="../src/main.cpp" line="154"/>
->>>>>>> 77477194
+        <location filename="../src/main.cpp" line="181"/>
         <source>DependencyMissing</source>
         <translation type="unfinished"></translation>
     </message>
     <message>
-<<<<<<< HEAD
-        <location filename="../src/main.cpp" line="166"/>
+        <location filename="../src/main.cpp" line="182"/>
         <source>Cannot find openssl libs</source>
         <translation type="unfinished"></translation>
     </message>
     <message>
-        <location filename="../src/main.cpp" line="167"/>
+        <location filename="../src/main.cpp" line="183"/>
         <source>This could be caused by a missing of `openssl` package in your system. Or an AppImage issue.</source>
-=======
-        <location filename="../src/main.cpp" line="154"/>
-        <source>osslDependMissing,PleaseReDownload</source>
-        <translation type="unfinished"></translation>
-    </message>
-    <message>
-        <location filename="../src/main.cpp" line="163"/>
-        <source>#AnotherInstanceRunning</source>
->>>>>>> 77477194
+        <translation type="unfinished"></translation>
+    </message>
+    <message>
+        <location filename="../src/main.cpp" line="184"/>
+        <source>If you are using AppImage, please report a bug.</source>
+        <translation type="unfinished"></translation>
+    </message>
+    <message>
+        <location filename="../src/main.cpp" line="190"/>
+        <source>Another instance of Qv2ray is already running.</source>
         <translation type="unfinished"></translation>
     </message>
 </context>
 <context>
     <name>RouteEditor</name>
     <message>
-<<<<<<< HEAD
-        <location filename="../src/main.cpp" line="168"/>
-        <source>If you are using AppImage, please report a bug.</source>
-        <translation type="unfinished"></translation>
-    </message>
-    <message>
-        <location filename="../src/main.cpp" line="174"/>
-        <source>Another instance of Qv2ray is already running.</source>
-=======
-        <location filename="../src/w_RouteEditor.ui" line="14"/>
+        <location filename="../src/ui/w_RouteEditor.ui" line="14"/>
         <source>Dialog</source>
         <translation type="unfinished"></translation>
     </message>
     <message>
-        <location filename="../src/w_RouteEditor.ui" line="22"/>
+        <location filename="../src/ui/w_RouteEditor.ui" line="22"/>
         <source>Routes List</source>
->>>>>>> 77477194
-        <translation type="unfinished"></translation>
-    </message>
-    <message>
-        <location filename="../src/w_RouteEditor.ui" line="33"/>
+        <translation type="unfinished"></translation>
+    </message>
+    <message>
+        <location filename="../src/ui/w_RouteEditor.ui" line="39"/>
         <source>InBounds</source>
         <translation type="unfinished"></translation>
     </message>
     <message>
-        <location filename="../src/w_RouteEditor.ui" line="38"/>
+        <location filename="../src/ui/w_RouteEditor.ui" line="44"/>
         <source>DomainOrIP</source>
         <translation type="unfinished"></translation>
     </message>
     <message>
-        <location filename="../src/w_RouteEditor.ui" line="43"/>
+        <location filename="../src/ui/w_RouteEditor.ui" line="49"/>
         <source>Outbound</source>
         <translation type="unfinished"></translation>
     </message>
     <message>
-        <location filename="../src/w_RouteEditor.ui" line="88"/>
+        <location filename="../src/ui/w_RouteEditor.ui" line="72"/>
+        <location filename="../src/ui/w_RouteEditor.ui" line="83"/>
+        <location filename="../src/ui/w_RouteEditor.ui" line="155"/>
+        <location filename="../src/ui/w_RouteEditor.ui" line="166"/>
+        <location filename="../src/ui/w_RouteEditor.ui" line="271"/>
+        <location filename="../src/ui/w_RouteEditor.ui" line="282"/>
+        <source>...</source>
+        <translation type="unfinished"></translation>
+    </message>
+    <message>
+        <location filename="../src/ui/w_RouteEditor.ui" line="94"/>
         <source>Change IO</source>
         <translation type="unfinished"></translation>
     </message>
     <message>
-        <location filename="../src/w_RouteEditor.ui" line="110"/>
+        <location filename="../src/ui/w_RouteEditor.ui" line="116"/>
         <source>Route Information</source>
         <translation type="unfinished"></translation>
     </message>
     <message>
-        <location filename="../src/w_RouteEditor.ui" line="116"/>
+        <location filename="../src/ui/w_RouteEditor.ui" line="122"/>
         <source>Domains</source>
         <translation type="unfinished"></translation>
     </message>
     <message>
-        <location filename="../src/w_RouteEditor.ui" line="123"/>
+        <location filename="../src/ui/w_RouteEditor.ui" line="129"/>
         <source>IPs</source>
         <translation type="unfinished"></translation>
     </message>
     <message>
-        <location filename="../src/w_RouteEditor.ui" line="137"/>
+        <location filename="../src/ui/w_RouteEditor.ui" line="143"/>
         <source>Inbound List</source>
         <translation type="unfinished"></translation>
     </message>
     <message>
-        <location filename="../src/w_RouteEditor.ui" line="171"/>
+        <location filename="../src/ui/w_RouteEditor.ui" line="177"/>
         <source>Add Default</source>
         <translation type="unfinished"></translation>
     </message>
     <message>
-        <location filename="../src/w_RouteEditor.ui" line="180"/>
+        <location filename="../src/ui/w_RouteEditor.ui" line="186"/>
         <source>Inbound Information</source>
         <translation type="unfinished"></translation>
     </message>
     <message>
-        <location filename="../src/w_RouteEditor.ui" line="186"/>
-        <location filename="../src/w_RouteEditor.ui" line="302"/>
+        <location filename="../src/ui/w_RouteEditor.ui" line="192"/>
+        <location filename="../src/ui/w_RouteEditor.ui" line="345"/>
         <source>Tag</source>
         <translation type="unfinished"></translation>
     </message>
     <message>
-        <location filename="../src/w_RouteEditor.ui" line="200"/>
-        <location filename="../src/w_RouteEditor.ui" line="353"/>
+        <location filename="../src/ui/w_RouteEditor.ui" line="206"/>
+        <location filename="../src/ui/w_RouteEditor.ui" line="359"/>
         <source>Type</source>
         <translation type="unfinished"></translation>
     </message>
     <message>
-        <location filename="../src/w_RouteEditor.ui" line="214"/>
-        <location filename="../src/w_RouteEditor.ui" line="360"/>
+        <location filename="../src/ui/w_RouteEditor.ui" line="220"/>
+        <location filename="../src/ui/w_RouteEditor.ui" line="373"/>
         <source>Address</source>
         <translation type="unfinished"></translation>
     </message>
     <message>
-        <location filename="../src/w_RouteEditor.ui" line="221"/>
-        <location filename="../src/w_RouteEditor.ui" line="367"/>
+        <location filename="../src/ui/w_RouteEditor.ui" line="227"/>
+        <location filename="../src/ui/w_RouteEditor.ui" line="387"/>
         <source>Port</source>
         <translation type="unfinished"></translation>
     </message>
     <message>
-        <location filename="../src/w_RouteEditor.ui" line="249"/>
+        <location filename="../src/ui/w_RouteEditor.ui" line="255"/>
         <source>Outbound List</source>
         <translation type="unfinished"></translation>
     </message>
     <message>
-        <location filename="../src/w_RouteEditor.ui" line="287"/>
-        <source>Insert &quot;Direct&quot;</source>
-        <translation type="unfinished"></translation>
-    </message>
-    <message>
-        <location filename="../src/w_RouteEditor.ui" line="296"/>
+        <location filename="../src/ui/w_RouteEditor.ui" line="293"/>
+        <source>Add &quot;Direct&quot;</source>
+        <translation type="unfinished"></translation>
+    </message>
+    <message>
+        <location filename="../src/ui/w_RouteEditor.ui" line="302"/>
         <source>Outbound Information</source>
         <translation type="unfinished"></translation>
     </message>
     <message>
-        <location filename="../src/w_RouteEditor.ui" line="331"/>
+        <location filename="../src/ui/w_RouteEditor.ui" line="323"/>
         <source>Edit</source>
         <translation type="unfinished"></translation>
     </message>
     <message>
-        <location filename="../src/w_RouteEditor.ui" line="410"/>
+        <location filename="../src/ui/w_RouteEditor.ui" line="416"/>
         <source>Status</source>
         <translation type="unfinished"></translation>
     </message>
     <message>
-        <location filename="../src/w_RouteEditor.ui" line="66"/>
-        <location filename="../src/w_RouteEditor.ui" line="77"/>
-        <location filename="../src/w_RouteEditor.ui" line="149"/>
-        <location filename="../src/w_RouteEditor.ui" line="160"/>
-        <location filename="../src/w_RouteEditor.ui" line="265"/>
-        <location filename="../src/w_RouteEditor.ui" line="276"/>
-        <source>...</source>
-        <translation type="unfinished"></translation>
-    </message>
-    <message>
-        <location filename="../src/w_RouteEditor.cpp" line="68"/>
-        <location filename="../src/w_RouteEditor.cpp" line="93"/>
+        <location filename="../src/ui/w_RouteEditor.cpp" line="22"/>
+        <location filename="../src/ui/w_RouteEditor.cpp" line="30"/>
+        <location filename="../src/ui/w_RouteEditor.cpp" line="69"/>
+        <source>NoTag</source>
+        <translation type="unfinished"></translation>
+    </message>
+    <message>
+        <location filename="../src/ui/w_RouteEditor.cpp" line="99"/>
         <source>#NoTag</source>
+        <translation type="unfinished"></translation>
+    </message>
+    <message>
+        <location filename="../src/ui/w_RouteEditor.cpp" line="141"/>
+        <source>Cannot Edit</source>
+        <translation type="unfinished"></translation>
+    </message>
+    <message>
+        <location filename="../src/ui/w_RouteEditor.cpp" line="141"/>
+        <source>Currently, this type of outbound is not supported by the editor.</source>
         <translation type="unfinished"></translation>
     </message>
 </context>
 <context>
     <name>SubscribeEditor</name>
     <message>
-        <location filename="../src/w_SubscribeEditor.cpp" line="52"/>
+        <location filename="../src/ui/w_SubscribeEditor.cpp" line="52"/>
         <source>#UpdateInProcess</source>
         <translation type="unfinished"></translation>
     </message>
     <message>
-        <location filename="../src/w_SubscribeEditor.cpp" line="52"/>
+        <location filename="../src/ui/w_SubscribeEditor.cpp" line="52"/>
         <source>#TryLater</source>
         <translation type="unfinished"></translation>
     </message>
@@ -1073,77 +1092,77 @@
 <context>
     <name>w_SubscribeEditor</name>
     <message>
-        <location filename="../src/w_SubscribeEditor.ui" line="14"/>
+        <location filename="../src/ui/w_SubscribeEditor.ui" line="14"/>
         <source>SubscribeEditor</source>
         <translation type="unfinished"></translation>
     </message>
     <message>
-        <location filename="../src/w_SubscribeEditor.ui" line="34"/>
+        <location filename="../src/ui/w_SubscribeEditor.ui" line="34"/>
         <source>#AddConnection</source>
         <translation type="unfinished"></translation>
     </message>
     <message>
-        <location filename="../src/w_SubscribeEditor.ui" line="37"/>
+        <location filename="../src/ui/w_SubscribeEditor.ui" line="37"/>
         <source>A</source>
         <translation type="unfinished"></translation>
     </message>
     <message>
-        <location filename="../src/w_SubscribeEditor.ui" line="54"/>
+        <location filename="../src/ui/w_SubscribeEditor.ui" line="54"/>
         <source>#RemoveConnection</source>
         <translation type="unfinished"></translation>
     </message>
     <message>
-        <location filename="../src/w_SubscribeEditor.ui" line="57"/>
+        <location filename="../src/ui/w_SubscribeEditor.ui" line="57"/>
         <source>R</source>
         <translation type="unfinished"></translation>
     </message>
     <message>
-        <location filename="../src/w_SubscribeEditor.ui" line="68"/>
+        <location filename="../src/ui/w_SubscribeEditor.ui" line="68"/>
         <source>...</source>
         <translation type="unfinished"></translation>
     </message>
     <message>
-        <location filename="../src/w_SubscribeEditor.ui" line="118"/>
+        <location filename="../src/ui/w_SubscribeEditor.ui" line="118"/>
         <source>Name</source>
         <translation type="unfinished"></translation>
     </message>
     <message>
-        <location filename="../src/w_SubscribeEditor.ui" line="123"/>
+        <location filename="../src/ui/w_SubscribeEditor.ui" line="123"/>
         <source>URL</source>
         <translation type="unfinished"></translation>
     </message>
     <message>
-        <location filename="../src/w_SubscribeEditor.ui" line="131"/>
+        <location filename="../src/ui/w_SubscribeEditor.ui" line="131"/>
         <source>Config List</source>
         <translation type="unfinished"></translation>
     </message>
     <message>
-        <location filename="../src/w_SubscribeEditor.ui" line="140"/>
+        <location filename="../src/ui/w_SubscribeEditor.ui" line="140"/>
         <source>Update Subscription</source>
         <translation type="unfinished"></translation>
     </message>
     <message>
-        <location filename="../src/w_SubscribeEditor.ui" line="147"/>
+        <location filename="../src/ui/w_SubscribeEditor.ui" line="147"/>
         <source>Config Detail</source>
         <translation type="unfinished"></translation>
     </message>
     <message>
-        <location filename="../src/w_SubscribeEditor.ui" line="153"/>
+        <location filename="../src/ui/w_SubscribeEditor.ui" line="153"/>
         <source>Type</source>
         <translation type="unfinished"></translation>
     </message>
     <message>
-        <location filename="../src/w_SubscribeEditor.ui" line="167"/>
+        <location filename="../src/ui/w_SubscribeEditor.ui" line="167"/>
         <source>Server</source>
         <translation type="unfinished"></translation>
     </message>
     <message>
-        <location filename="../src/w_SubscribeEditor.ui" line="181"/>
+        <location filename="../src/ui/w_SubscribeEditor.ui" line="181"/>
         <source>Config</source>
         <translation type="unfinished"></translation>
     </message>
     <message>
-        <location filename="../src/w_SubscribeEditor.ui" line="191"/>
+        <location filename="../src/ui/w_SubscribeEditor.ui" line="191"/>
         <source>Port</source>
         <translation type="unfinished"></translation>
     </message>
