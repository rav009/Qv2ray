<?xml version="1.0" encoding="utf-8"?>
<!DOCTYPE TS>
<TS version="2.1" language="zh-CN" sourcelanguage="en">
  <context>
    <name>ConnectionEditWindow</name>
    <message>
      <location filename="../src/ui/w_ConnectionEditWindow.ui" line="26"/>
      <source>EditConnectionSettings</source>
      <translation>编辑连接设置</translation>
    </message>
    <message>
      <location filename="../src/ui/w_ConnectionEditWindow.ui" line="37"/>
      <source>Identifier</source>
      <translation>标识符</translation>
    </message>
    <message>
      <location filename="../src/ui/w_ConnectionEditWindow.ui" line="46"/>
      <source>Alias</source>
      <translation>别名</translation>
    </message>
    <message>
      <location filename="../src/ui/w_ConnectionEditWindow.ui" line="56"/>
      <source>Tag</source>
      <translation>标签</translation>
    </message>
    <message>
      <location filename="../src/ui/w_ConnectionEditWindow.ui" line="68"/>
      <source>Server</source>
      <translation>服务器</translation>
    </message>
    <message>
      <location filename="../src/ui/w_ConnectionEditWindow.ui" line="77"/>
      <location filename="../src/ui/w_ConnectionEditWindow.ui" line="418"/>
      <source>Host</source>
      <translation>主机</translation>
    </message>
    <message>
      <location filename="../src/ui/w_ConnectionEditWindow.ui" line="87"/>
      <source>Port</source>
      <translation>端口</translation>
    </message>
    <message>
      <location filename="../src/ui/w_ConnectionEditWindow.ui" line="103"/>
      <location filename="../src/ui/w_ConnectionEditWindow.ui" line="381"/>
      <location filename="../src/ui/w_ConnectionEditWindow.ui" line="629"/>
      <source>Type</source>
      <translation>类型</translation>
    </message>
    <message>
      <location filename="../src/ui/w_ConnectionEditWindow.ui" line="127"/>
      <source>Socks</source>
      <translation>Socks</translation>
    </message>
    <message>
      <location filename="../src/ui/w_ConnectionEditWindow.ui" line="137"/>
      <source>Outbound Settings</source>
      <translation>出站设置</translation>
    </message>
    <message>
      <location filename="../src/ui/w_ConnectionEditWindow.ui" line="158"/>
      <source>UUID</source>
      <translation>UUID</translation>
    </message>
    <message>
      <location filename="../src/ui/w_ConnectionEditWindow.ui" line="175"/>
      <source>Alter ID</source>
      <translation>Alter ID</translation>
    </message>
    <message>
      <location filename="../src/ui/w_ConnectionEditWindow.ui" line="189"/>
      <location filename="../src/ui/w_ConnectionEditWindow.ui" line="702"/>
      <source>Security</source>
      <translation>安全</translation>
    </message>
    <message>
      <location filename="../src/ui/w_ConnectionEditWindow.ui" line="226"/>
      <source>Use TLS</source>
      <translation>使用 TLS</translation>
    </message>
    <message>
      <location filename="../src/ui/w_ConnectionEditWindow.ui" line="233"/>
      <location filename="../src/ui/w_ConnectionEditWindow.ui" line="553"/>
      <location filename="../src/ui/w_ConnectionEditWindow.ui" line="816"/>
      <location filename="../src/ui/w_ConnectionEditWindow.ui" line="943"/>
      <source>Enabled</source>
      <translation>已启用</translation>
    </message>
    <message>
      <location filename="../src/ui/w_ConnectionEditWindow.ui" line="240"/>
      <source>Transport</source>
      <translation>传输</translation>
    </message>
    <message>
      <location filename="../src/ui/w_ConnectionEditWindow.ui" line="283"/>
      <source>Transport Settings</source>
      <translation>传输设置</translation>
    </message>
    <message>
      <location filename="../src/ui/w_ConnectionEditWindow.ui" line="302"/>
      <source>Request</source>
      <translation>请求</translation>
    </message>
    <message>
      <location filename="../src/ui/w_ConnectionEditWindow.ui" line="309"/>
      <location filename="../src/ui/w_ConnectionEditWindow.ui" line="323"/>
      <source>Prettify</source>
      <translation>美化</translation>
    </message>
    <message>
      <location filename="../src/ui/w_ConnectionEditWindow.ui" line="316"/>
      <source>Response</source>
      <translation>响应</translation>
    </message>
    <message>
      <location filename="../src/ui/w_ConnectionEditWindow.ui" line="365"/>
      <location filename="../src/ui/w_ConnectionEditWindow.ui" line="372"/>
      <source>Default Value</source>
      <translation>默认值</translation>
    </message>
    <message>
      <location filename="../src/ui/w_ConnectionEditWindow.ui" line="408"/>
      <location filename="../src/ui/w_ConnectionEditWindow.ui" line="434"/>
      <location filename="../src/ui/w_ConnectionEditWindow.ui" line="682"/>
      <source>Path</source>
      <translation>路径</translation>
    </message>
    <message>
      <location filename="../src/ui/w_ConnectionEditWindow.ui" line="450"/>
      <location filename="../src/ui/w_ConnectionEditWindow.ui" line="748"/>
      <source>Headers</source>
      <translation>请求头</translation>
    </message>
    <message>
      <location filename="../src/ui/w_ConnectionEditWindow.ui" line="457"/>
      <source>Format: Key|Value</source>
      <translation>格式: 键|值</translation>
    </message>
    <message>
      <location filename="../src/ui/w_ConnectionEditWindow.ui" line="471"/>
      <source>MTU</source>
      <translation>MTU</translation>
    </message>
    <message>
      <location filename="../src/ui/w_ConnectionEditWindow.ui" line="497"/>
      <source>TTI (ms)</source>
      <translation>TTI (ms)</translation>
    </message>
    <message>
      <location filename="../src/ui/w_ConnectionEditWindow.ui" line="523"/>
      <source>Uplink Capacity (MB/s)</source>
      <translation>上行容量 (MB/s)</translation>
    </message>
    <message>
      <location filename="../src/ui/w_ConnectionEditWindow.ui" line="546"/>
      <source>Congestion</source>
      <translation>拥塞</translation>
    </message>
    <message>
      <location filename="../src/ui/w_ConnectionEditWindow.ui" line="560"/>
      <source>Downlink Capacity (MB/s)</source>
      <translation>下行容量 (MB/s)</translation>
    </message>
    <message>
      <location filename="../src/ui/w_ConnectionEditWindow.ui" line="583"/>
      <source>Read Buffer Size (MB)</source>
      <translation>读取缓冲区大小 (MB)</translation>
    </message>
    <message>
      <location filename="../src/ui/w_ConnectionEditWindow.ui" line="606"/>
      <source>Write Buffer Size (MB)</source>
      <translation>写入缓冲区大小 (MB)</translation>
    </message>
    <message>
      <location filename="../src/ui/w_ConnectionEditWindow.ui" line="734"/>
      <source>Key</source>
      <translation>密钥</translation>
    </message>
    <message>
      <location filename="../src/ui/w_ConnectionEditWindow.ui" line="799"/>
      <source>Mark</source>
      <translation>标记</translation>
    </message>
    <message>
      <location filename="../src/ui/w_ConnectionEditWindow.ui" line="809"/>
      <source>TCP Fast Open</source>
      <translation>TCP 快速打开</translation>
    </message>
    <message>
      <location filename="../src/ui/w_ConnectionEditWindow.ui" line="823"/>
      <source>TProxy</source>
      <translation>TProxy</translation>
    </message>
    <message>
      <location filename="../src/ui/w_ConnectionEditWindow.ui" line="860"/>
      <source>Email</source>
      <translation>邮箱</translation>
    </message>
    <message>
      <location filename="../src/ui/w_ConnectionEditWindow.ui" line="867"/>
      <location filename="../src/ui/w_ConnectionEditWindow.ui" line="963"/>
      <source>Password</source>
      <translation>密码</translation>
    </message>
    <message>
      <location filename="../src/ui/w_ConnectionEditWindow.ui" line="874"/>
      <source>Encryption Method</source>
      <translation>加密方法</translation>
    </message>
    <message>
      <location filename="../src/ui/w_ConnectionEditWindow.ui" line="926"/>
      <source>Level</source>
      <translation>级别</translation>
    </message>
    <message>
      <location filename="../src/ui/w_ConnectionEditWindow.ui" line="936"/>
      <source>OTA</source>
      <translation>OTA</translation>
    </message>
    <message>
      <location filename="../src/ui/w_ConnectionEditWindow.ui" line="973"/>
      <source>Username</source>
      <translation>用户名</translation>
    </message>
    <message>
      <location filename="../src/ui/w_ConnectionEditWindow.cpp" line="382"/>
      <location filename="../src/ui/w_ConnectionEditWindow.cpp" line="392"/>
      <source>#JsonPrettify</source>
      <translation>美化 JSON</translation>
    </message>
    <message>
      <location filename="../src/ui/w_ConnectionEditWindow.cpp" line="382"/>
      <location filename="../src/ui/w_ConnectionEditWindow.cpp" line="392"/>
      <source>#JsonContainsError</source>
      <translation>JSON 格式错误</translation>
    </message>
  </context>
  <context>
    <name>ImportConfigWindow</name>
    <message>
      <location filename="../src/ui/w_ImportConfig.ui" line="26"/>
      <source>Import file</source>
      <translation>导入文件</translation>
    </message>
    <message>
      <location filename="../src/ui/w_ImportConfig.ui" line="40"/>
      <source>Name</source>
      <translation>名称</translation>
    </message>
    <message>
      <location filename="../src/ui/w_ImportConfig.ui" line="50"/>
      <source>Import Source</source>
      <translation>导入源</translation>
    </message>
    <message>
      <location filename="../src/ui/w_ImportConfig.ui" line="64"/>
      <source>File</source>
      <translation>文件</translation>
    </message>
    <message>
      <location filename="../src/ui/w_ImportConfig.ui" line="69"/>
      <source>VMess String</source>
      <translation>VMess 连接字符串</translation>
    </message>
    <message>
      <location filename="../src/ui/w_ImportConfig.ui" line="74"/>
      <location filename="../src/ui/w_ImportConfig.ui" line="158"/>
      <source>Subscription Link</source>
      <translation>订阅链接</translation>
    </message>
    <message>
      <location filename="../src/ui/w_ImportConfig.ui" line="84"/>
      <source>#Import</source>
      <translation>导入</translation>
    </message>
    <message>
      <location filename="../src/ui/w_ImportConfig.ui" line="99"/>
      <source>Path</source>
      <translation>路径</translation>
    </message>
    <message>
      <location filename="../src/ui/w_ImportConfig.ui" line="115"/>
      <source>Select</source>
      <translation>选择</translation>
    </message>
    <message>
      <location filename="../src/ui/w_ImportConfig.ui" line="124"/>
      <source>Inbound</source>
      <translation>入站</translation>
    </message>
    <message>
      <location filename="../src/ui/w_ImportConfig.ui" line="131"/>
      <source>Keep imported inbound settings</source>
      <translation>保留文件中的入站设置</translation>
    </message>
    <message>
      <location filename="../src/ui/w_ImportConfig.ui" line="144"/>
      <source>VMess Connection String</source>
      <translation>VMess 连接字符串</translation>
    </message>
    <message>
      <location filename="../src/ui/w_ImportConfig.ui" line="168"/>
      <source>TO DO IN VERSION 2</source>
      <translation>在v2版本发布</translation>
    </message>
    <message>
      <location filename="../src/ui/w_ImportConfig.cpp" line="36"/>
      <source>Select file to import</source>
      <translation>选择要导入的文件</translation>
    </message>
    <message>
      <location filename="../src/ui/w_ImportConfig.cpp" line="51"/>
      <source>Import config file</source>
      <translation>导入配置文件</translation>
    </message>
    <message>
      <location filename="../src/ui/w_ImportConfig.cpp" line="51"/>
      <source>Failed to check the validity of the config file.</source>
      <translation>检查配置文件有效性时失败。</translation>
    </message>
    <message>
      <location filename="../src/ui/w_ImportConfig.cpp" line="69"/>
      <location filename="../src/ui/w_ImportConfig.cpp" line="74"/>
      <source>VMess String Check</source>
      <translation>VMess 字符串检查</translation>
    </message>
    <message>
      <location filename="../src/ui/w_ImportConfig.cpp" line="69"/>
      <source>VMess string is not valid</source>
      <translation>VMess 字符串无效</translation>
    </message>
    <message>
      <location filename="../src/ui/w_ImportConfig.cpp" line="74"/>
      <source>Some internal error occured</source>
      <translation>发生了某些内部错误</translation>
    </message>
  </context>
  <context>
    <name>MainWindow</name>
    <message>
      <location filename="../src/ui/w_MainWindow.ui" line="23"/>
      <source>Qv2ray</source>
      <translation>Qv2ray</translation>
    </message>
    <message>
      <location filename="../src/ui/w_MainWindow.ui" line="47"/>
      <location filename="../src/ui/w_MainWindow.cpp" line="41"/>
      <source>Connect</source>
      <translation>连接</translation>
    </message>
    <message>
      <location filename="../src/ui/w_MainWindow.ui" line="57"/>
      <location filename="../src/ui/w_MainWindow.cpp" line="43"/>
      <source>Disconnect</source>
      <translation>断开连接</translation>
    </message>
    <message>
      <location filename="../src/ui/w_MainWindow.ui" line="64"/>
      <location filename="../src/ui/w_MainWindow.cpp" line="42"/>
      <source>Reconnect</source>
      <translation>重新连接</translation>
    </message>
    <message>
      <location filename="../src/ui/w_MainWindow.ui" line="71"/>
      <source>Clear Log</source>
      <translation>清除日志</translation>
    </message>
    <message>
      <location filename="../src/ui/w_MainWindow.ui" line="78"/>
      <source>Prefrences</source>
      <translation>首选项</translation>
    </message>
    <message>
      <location filename="../src/ui/w_MainWindow.ui" line="101"/>
      <source>Stopped</source>
      <translation>已停止</translation>
    </message>
    <message>
      <location filename="../src/ui/w_MainWindow.ui" line="110"/>
      <source>Host List</source>
      <translation>主机列表</translation>
    </message>
    <message>
      <location filename="../src/ui/w_MainWindow.ui" line="117"/>
      <source>Config Details</source>
      <translation>配置详细信息</translation>
    </message>
    <message>
      <location filename="../src/ui/w_MainWindow.ui" line="123"/>
      <source>Type</source>
      <translation>类型</translation>
    </message>
    <message>
      <location filename="../src/ui/w_MainWindow.ui" line="137"/>
      <source>Host</source>
      <translation>主机</translation>
    </message>
    <message>
      <location filename="../src/ui/w_MainWindow.ui" line="151"/>
      <source>Port</source>
      <translation>端口</translation>
    </message>
    <message>
      <location filename="../src/ui/w_MainWindow.ui" line="165"/>
      <source>Detail</source>
      <translation>详细信息</translation>
    </message>
    <message>
      <location filename="../src/ui/w_MainWindow.ui" line="243"/>
      <source>#AddConnection</source>
      <translation>添加连接</translation>
    </message>
    <message>
      <location filename="../src/ui/w_MainWindow.ui" line="246"/>
      <source>A</source>
      <translation>A</translation>
    </message>
    <message>
      <location filename="../src/ui/w_MainWindow.ui" line="263"/>
      <location filename="../src/ui/w_MainWindow.ui" line="360"/>
      <source>#ImportConnection</source>
      <translation>导入连接</translation>
    </message>
    <message>
      <location filename="../src/ui/w_MainWindow.ui" line="266"/>
      <source>I</source>
      <translation>I</translation>
    </message>
    <message>
      <location filename="../src/ui/w_MainWindow.ui" line="277"/>
      <source>#EditConnection</source>
      <translation>编辑连接</translation>
    </message>
    <message>
      <location filename="../src/ui/w_MainWindow.ui" line="280"/>
      <source>...</source>
      <translation>...</translation>
    </message>
    <message>
      <location filename="../src/ui/w_MainWindow.ui" line="297"/>
      <source>#RemoveConnection</source>
      <translation>删除连接</translation>
    </message>
    <message>
      <location filename="../src/ui/w_MainWindow.ui" line="300"/>
      <source>R</source>
      <translation>R</translation>
    </message>
    <message>
      <location filename="../src/ui/w_MainWindow.ui" line="311"/>
      <source>#</source>
      <translation>#</translation>
    </message>
    <message>
      <location filename="../src/ui/w_MainWindow.ui" line="333"/>
      <source>Log</source>
      <translation>日志</translation>
    </message>
    <message>
      <location filename="../src/ui/w_MainWindow.ui" line="355"/>
      <source>#ManuallyCreateConnection</source>
      <translation>手动添加连接配置</translation>
    </message>
    <message>
      <location filename="../src/ui/w_MainWindow.ui" line="365"/>
      <source>#Exit</source>
      <translation>退出</translation>
    </message>
    <message>
      <location filename="../src/ui/w_MainWindow.ui" line="370"/>
      <source>#Preferences</source>
      <translation>首选项</translation>
    </message>
    <message>
      <location filename="../src/ui/w_MainWindow.ui" line="375"/>
      <source>#Start</source>
      <translation>开始</translation>
    </message>
    <message>
      <location filename="../src/ui/w_MainWindow.ui" line="380"/>
      <source>#Stop</source>
      <translation>停止</translation>
    </message>
    <message>
      <location filename="../src/ui/w_MainWindow.ui" line="385"/>
      <source>#Restart</source>
      <translation>重启</translation>
    </message>
    <message>
      <location filename="../src/ui/w_MainWindow.cpp" line="39"/>
      <location filename="../src/ui/w_MainWindow.cpp" line="290"/>
      <source>Hide</source>
      <translation>隐藏</translation>
    </message>
    <message>
      <location filename="../src/ui/w_MainWindow.cpp" line="40"/>
      <source>Quit</source>
      <translation>退出</translation>
    </message>
    <message>
      <location filename="../src/ui/w_MainWindow.cpp" line="45"/>
      <source>Rename</source>
      <translation>重命名</translation>
    </message>
    <message>
      <location filename="../src/ui/w_MainWindow.cpp" line="46"/>
      <source>Connect to this</source>
      <translation>连接到此服务器</translation>
    </message>
    <message>
      <location filename="../src/ui/w_MainWindow.cpp" line="92"/>
      <location filename="../src/ui/w_MainWindow.cpp" line="245"/>
      <location filename="../src/ui/w_MainWindow.cpp" line="293"/>
      <source>Show</source>
      <translation>显示</translation>
    </message>
    <message>
      <location filename="../src/ui/w_MainWindow.cpp" line="127"/>
      <source>Update</source>
      <translation>更新</translation>
    </message>
    <message>
      <location filename="../src/ui/w_MainWindow.cpp" line="128"/>
      <source>Found a new version: </source>
      <translation>找到新的版本： </translation>
    </message>
    <message>
      <location filename="../src/ui/w_MainWindow.cpp" line="134"/>
      <source>Download Link: </source>
      <translation>下载链接： </translation>
    </message>
    <message>
      <location filename="../src/ui/w_MainWindow.cpp" line="195"/>
      <source>No connection selected!</source>
      <translation>没有选择连接！</translation>
    </message>
    <message>
      <location filename="../src/ui/w_MainWindow.cpp" line="195"/>
      <source>Please select a config from the list.</source>
      <translation>请从列表中选择一个配置。</translation>
    </message>
    <message>
      <location filename="../src/ui/w_MainWindow.cpp" line="206"/>
      <location filename="../src/ui/w_MainWindow.cpp" line="207"/>
      <source>Connected To Server: </source>
      <translation>已连接到服务器： </translation>
    </message>
    <message>
      <location filename="../src/ui/w_MainWindow.cpp" line="208"/>
      <source>Connected</source>
      <translation>已连接</translation>
    </message>
    <message>
      <location filename="../src/ui/w_MainWindow.cpp" line="225"/>
      <source>Disconnected</source>
      <translation>已断开</translation>
    </message>
    <message>
      <location filename="../src/ui/w_MainWindow.cpp" line="328"/>
      <source>UUID</source>
      <translation>UUID</translation>
    </message>
    <message>
      <location filename="../src/ui/w_MainWindow.cpp" line="330"/>
      <source>AlterID</source>
      <translation>Alter Id</translation>
    </message>
    <message>
      <location filename="../src/ui/w_MainWindow.cpp" line="332"/>
      <source>Transport</source>
      <translation>传输</translation>
    </message>
    <message>
      <location filename="../src/ui/w_MainWindow.cpp" line="339"/>
      <source>Email</source>
      <translation>邮箱</translation>
    </message>
    <message>
      <location filename="../src/ui/w_MainWindow.cpp" line="341"/>
      <source>Encryption</source>
      <translation>加密方式</translation>
    </message>
    <message>
      <location filename="../src/ui/w_MainWindow.cpp" line="348"/>
      <source>Username</source>
      <translation>用户名</translation>
    </message>
    <message>
      <location filename="../src/ui/w_MainWindow.cpp" line="434"/>
      <location filename="../src/ui/w_MainWindow.cpp" line="443"/>
      <source>Rename a Connection</source>
      <translation>重命名连接</translation>
    </message>
    <message>
      <location filename="../src/ui/w_MainWindow.cpp" line="434"/>
      <source>The name cannot be empty</source>
      <translation>名称不能为空</translation>
    </message>
    <message>
      <location filename="../src/ui/w_MainWindow.cpp" line="470"/>
      <source>Removing this Connection</source>
      <translation>删除连接</translation>
    </message>
    <message>
      <location filename="../src/ui/w_MainWindow.cpp" line="512"/>
      <source>No Config Selected</source>
      <translation>未选择配置</translation>
    </message>
    <message>
      <location filename="../src/ui/w_MainWindow.cpp" line="512"/>
      <source>Please Select a Config</source>
      <translation>请选择一个配置</translation>
    </message>
    <message>
<<<<<<< HEAD
      <location filename="../src/ui/w_MainWindow.cpp" line="550"/>
      <source>No config selected</source>
      <translation>未选择配置</translation>
    </message>
    <message>
      <location filename="../src/ui/w_MainWindow.cpp" line="550"/>
      <source>Please select a config.</source>
      <translation>请选择一个配置。</translation>
    </message>
    <message>
      <location filename="../src/ui/w_MainWindow.cpp" line="443"/>
      <source>The name has been used already, Please choose another.</source>
      <translation>名称已被使用，请选择另一个。</translation>
    </message>
    <message>
      <location filename="../src/ui/w_MainWindow.cpp" line="470"/>
      <source>Are you sure to remove this connection?</source>
      <translation>您确定要删除此连接吗？</translation>
=======
      <location filename="../src/w_MainWindow.cpp" line="516"/>
      <source>Not Supported</source>
      <translation>不支持</translation>
    </message>
    <message>
      <location filename="../src/w_MainWindow.cpp" line="516"/>
      <source>Qv2ray currently does not support editing complex configs.</source>
      <translation>Qv2ray 目前不支持编辑复杂配置。</translation>
    </message>
    <message>
      <location filename="../src/w_MainWindow.cpp" line="517"/>
      <source>Do you want to edit the config file manually?</source>
      <translation>您想手动编辑配置文件吗？</translation>
    </message>
    <message>
      <location filename="../src/w_MainWindow.cpp" line="519"/>
      <source>Edit Connection Manually.</source>
      <translation>手动编辑连接。</translation>
    </message>
    <message>
      <location filename="../src/w_MainWindow.cpp" line="519"/>
      <source>Qv2ray will reload the config once you click OK.</source>
      <translation>Qv2ray 将在您点击确定后重新加载配置。</translation>
>>>>>>> 026e6ae2
    </message>
  </context>
  <context>
    <name>PrefrencesWindow</name>
    <message>
      <location filename="../src/ui/w_PrefrencesWindow.ui" line="20"/>
      <location filename="../src/ui/w_PrefrencesWindow.cpp" line="105"/>
      <location filename="../src/ui/w_PrefrencesWindow.cpp" line="322"/>
      <location filename="../src/ui/w_PrefrencesWindow.cpp" line="332"/>
      <location filename="../src/ui/w_PrefrencesWindow.cpp" line="344"/>
      <source>Prefrences</source>
      <translation>首选项</translation>
    </message>
    <message>
      <location filename="../src/ui/w_PrefrencesWindow.ui" line="36"/>
      <source>General</source>
      <translation>常规设置</translation>
    </message>
    <message>
      <location filename="../src/ui/w_PrefrencesWindow.ui" line="42"/>
      <source>Language</source>
      <translation>语言</translation>
    </message>
    <message>
      <location filename="../src/ui/w_PrefrencesWindow.ui" line="56"/>
      <source>zh-CN</source>
      <translation>zh-CN</translation>
    </message>
    <message>
      <location filename="../src/ui/w_PrefrencesWindow.ui" line="61"/>
      <source>en-US</source>
      <translation>en-US</translation>
    </message>
    <message>
      <location filename="../src/ui/w_PrefrencesWindow.ui" line="69"/>
      <source>Log Level</source>
      <translation>日志等级</translation>
    </message>
    <message>
      <location filename="../src/ui/w_PrefrencesWindow.ui" line="89"/>
      <source>none</source>
      <translation>不使用</translation>
    </message>
    <message>
      <location filename="../src/ui/w_PrefrencesWindow.ui" line="94"/>
      <source>debug</source>
      <translation>调试</translation>
    </message>
    <message>
      <location filename="../src/ui/w_PrefrencesWindow.ui" line="99"/>
      <source>info</source>
      <translation>信息</translation>
    </message>
    <message>
      <location filename="../src/ui/w_PrefrencesWindow.ui" line="104"/>
      <source>warning</source>
      <translation>警告</translation>
    </message>
    <message>
      <location filename="../src/ui/w_PrefrencesWindow.ui" line="109"/>
      <source>error</source>
      <translation>错误</translation>
    </message>
    <message>
      <location filename="../src/ui/w_PrefrencesWindow.ui" line="117"/>
      <source>Automatically Connect To</source>
      <translation>自动连接到</translation>
    </message>
    <message>
      <location filename="../src/ui/w_PrefrencesWindow.ui" line="133"/>
      <source>Transparent Proxy Support</source>
      <translation>透明代理支持</translation>
    </message>
    <message>
      <location filename="../src/ui/w_PrefrencesWindow.ui" line="140"/>
      <location filename="../src/ui/w_PrefrencesWindow.ui" line="175"/>
      <location filename="../src/ui/w_PrefrencesWindow.ui" line="182"/>
      <location filename="../src/ui/w_PrefrencesWindow.ui" line="238"/>
      <location filename="../src/ui/w_PrefrencesWindow.ui" line="266"/>
      <location filename="../src/ui/w_PrefrencesWindow.ui" line="305"/>
      <location filename="../src/ui/w_PrefrencesWindow.ui" line="339"/>
      <location filename="../src/ui/w_PrefrencesWindow.ui" line="400"/>
      <location filename="../src/ui/w_PrefrencesWindow.ui" line="421"/>
      <location filename="../src/ui/w_PrefrencesWindow.ui" line="428"/>
      <source>Enabled</source>
      <translation>已启用</translation>
    </message>
    <message>
      <location filename="../src/ui/w_PrefrencesWindow.ui" line="159"/>
      <source>#Select</source>
      <translation>选择</translation>
    </message>
    <message>
      <location filename="../src/ui/w_PrefrencesWindow.ui" line="147"/>
      <source>v2ray Assets Path</source>
      <translation>v2ray Assets 路径</translation>
    </message>
    <message>
      <location filename="../src/ui/w_PrefrencesWindow.ui" line="169"/>
      <source>Mux Settings</source>
      <translation>Mux 设置</translation>
    </message>
    <message>
      <location filename="../src/ui/w_PrefrencesWindow.ui" line="189"/>
      <source>Concurrency</source>
      <translation>并发连接数</translation>
    </message>
    <message>
      <location filename="../src/ui/w_PrefrencesWindow.ui" line="210"/>
      <source>InBound Settings</source>
      <translation>入站设置</translation>
    </message>
    <message>
      <location filename="../src/ui/w_PrefrencesWindow.ui" line="218"/>
      <source>Listen IP</source>
      <translation>监听 IP</translation>
    </message>
    <message>
      <location filename="../src/ui/w_PrefrencesWindow.ui" line="232"/>
      <source>SOCKS InBound Settings</source>
      <translation>Socks 入站设置</translation>
    </message>
    <message>
      <location filename="../src/ui/w_PrefrencesWindow.ui" line="245"/>
      <location filename="../src/ui/w_PrefrencesWindow.ui" line="312"/>
      <source>Port</source>
      <translation>端口</translation>
    </message>
    <message>
      <location filename="../src/ui/w_PrefrencesWindow.ui" line="259"/>
      <location filename="../src/ui/w_PrefrencesWindow.ui" line="332"/>
      <source>Authentication</source>
      <translation>身份验证</translation>
    </message>
    <message>
      <location filename="../src/ui/w_PrefrencesWindow.ui" line="273"/>
      <location filename="../src/ui/w_PrefrencesWindow.ui" line="346"/>
      <source>Username</source>
      <translation>用户名</translation>
    </message>
    <message>
      <location filename="../src/ui/w_PrefrencesWindow.ui" line="283"/>
      <location filename="../src/ui/w_PrefrencesWindow.ui" line="356"/>
      <source>Password</source>
      <translation>密码</translation>
    </message>
    <message>
      <location filename="../src/ui/w_PrefrencesWindow.ui" line="296"/>
      <source>HTTP InBound Settings</source>
      <translation>HTTP 入站设置</translation>
    </message>
    <message>
      <location filename="../src/ui/w_PrefrencesWindow.ui" line="385"/>
      <source>Route Settings</source>
      <translation>路由设置</translation>
    </message>
    <message>
      <location filename="../src/ui/w_PrefrencesWindow.ui" line="393"/>
      <source>Enable Proxy</source>
      <translation>启用代理</translation>
    </message>
    <message>
      <location filename="../src/ui/w_PrefrencesWindow.ui" line="407"/>
      <source>Bypass Chinese Mainland</source>
      <translation>绕过中国大陆</translation>
    </message>
    <message>
      <location filename="../src/ui/w_PrefrencesWindow.ui" line="414"/>
      <source>Use Local DNS</source>
      <translation>使用本地DNS</translation>
    </message>
    <message>
      <location filename="../src/ui/w_PrefrencesWindow.ui" line="440"/>
      <source>DNS List</source>
      <translation>DNS 列表</translation>
    </message>
    <message>
      <location filename="../src/ui/w_PrefrencesWindow.ui" line="454"/>
      <source>About</source>
      <translation>关于</translation>
    </message>
    <message>
      <location filename="../src/ui/w_PrefrencesWindow.ui" line="502"/>
      <source>Qv2ray</source>
      <translation>Qv2ray</translation>
    </message>
    <message>
      <location filename="../src/ui/w_PrefrencesWindow.ui" line="524"/>
      <source>Version:</source>
      <translation>版本：</translation>
    </message>
    <message>
      <location filename="../src/ui/w_PrefrencesWindow.ui" line="557"/>
      <source>Official Repo:</source>
      <translation>官方Repo：</translation>
    </message>
    <message>
      <location filename="../src/ui/w_PrefrencesWindow.ui" line="575"/>
      <source>&lt;html&gt;&lt;head/&gt;&lt;body&gt;&lt;p&gt;&lt;a href=&quot;https://github.com/lhy0403/Qv2ray&quot;&gt;&lt;span style=&quot; text-decoration: underline; color:#2980b9;&quot;&gt;https://github.com/lhy0403/Qv2ray&lt;/span&gt;&lt;/a&gt;&lt;/p&gt;&lt;/body&gt;&lt;/html&gt;</source>
      <translation>&lt;html&gt;&lt;head/&gt;&lt;body&gt;&lt;p&gt;&lt;a href=&quot;https://github.com/lhy0403/Qv2ray&quot;&gt;&lt;span style=&quot; text-decoration: underline; color:#2980b9;&quot;&gt;https://github.com/lhy0403/Qv2ray&lt;/span&gt;&lt;/a&gt;&lt;/p&gt;&lt;/body&gt;&lt;/html&gt;</translation>
    </message>
    <message>
      <location filename="../src/ui/w_PrefrencesWindow.ui" line="608"/>
      <source>License:</source>
      <translation>许可证：</translation>
    </message>
    <message>
      <location filename="../src/ui/w_PrefrencesWindow.ui" line="626"/>
      <source>&lt;html&gt;&lt;head/&gt;&lt;body&gt;&lt;p&gt;&lt;a href=&quot;https://www.gnu.org/licenses/gpl-3.0.txt&quot;&gt;&lt;span style=&quot; text-decoration: underline; color:#2980b9;&quot;&gt;GPLv3 (https://www.gnu.org/licenses/gpl-3.0.txt)&lt;/span&gt;&lt;/a&gt;&lt;/p&gt;&lt;/body&gt;&lt;/html&gt;</source>
      <translation>&lt;html&gt;&lt;head/&gt;&lt;body&gt;&lt;p&gt;&lt;a href=&quot;https://www.gnu.org/licenses/gpl-3.0.txt&quot;&gt;&lt;span style=&quot; text-decoration: underline; color:#2980b9;&quot;&gt;GPLv3 (https://www.gnu.org/licenses/gpl-3.0.txt)&lt;/span&gt;&lt;/a&gt;&lt;/p&gt;&lt;/body&gt;&lt;/html&gt;</translation>
    </message>
    <message>
      <location filename="../src/ui/w_PrefrencesWindow.ui" line="663"/>
      <source>About Qt</source>
      <translation>关于 Qt</translation>
    </message>
    <message>
      <location filename="../src/ui/w_PrefrencesWindow.ui" line="698"/>
      <source>Ingore Next Version</source>
      <translation>忽略下个版本</translation>
    </message>
    <message>
      <location filename="../src/ui/w_PrefrencesWindow.ui" line="705"/>
      <source>Cancel</source>
      <translation>取消</translation>
    </message>
    <message>
      <location filename="../src/ui/w_PrefrencesWindow.cpp" line="105"/>
      <source>Port numbers cannot be the same</source>
      <translation>端口号不能相同</translation>
    </message>
    <message>
      <location filename="../src/ui/w_PrefrencesWindow.cpp" line="311"/>
      <source>Enable tProxy Support</source>
      <translation>启用 tProxy 支持</translation>
    </message>
    <message>
      <location filename="../src/ui/w_PrefrencesWindow.cpp" line="311"/>
      <source>This will append capabilities to the v2ray executable.</source>
      <translation>这将在 v2ray 可执行程序上添加 Capability</translation>
    </message>
    <message>
      <location filename="../src/ui/w_PrefrencesWindow.cpp" line="312"/>
      <source>If anything goes wrong after enabling this, please refer to issue #57 or the link below:</source>
      <translation>如果在启用之后出现任何错误，请参阅 issue #57 或 以下链接：</translation>
    </message>
    <message>
      <location filename="../src/ui/w_PrefrencesWindow.cpp" line="322"/>
      <location filename="../src/ui/w_PrefrencesWindow.cpp" line="332"/>
      <source>Failed to setcap onto v2ray executable. You may need to run `setcap` manually.</source>
      <translation>无法执行 setcap，你可能需要手动进行操作</translation>
    </message>
    <message>
<<<<<<< HEAD
      <location filename="../src/ui/w_PrefrencesWindow.cpp" line="253"/>
      <source>Open v2ray assets folder</source>
      <translation>打开 v2ray 资源文件夹</translation>
    </message>
    <message>
      <location filename="../src/ui/w_PrefrencesWindow.cpp" line="344"/>
      <source>tProxy is not supported on MacOS and Windows</source>
=======
      <location filename="../src/w_PrefrencesWindow.cpp" line="348"/>
      <source>tProxy is not supported on macOS and Windows</source>
>>>>>>> 026e6ae2
      <translation>在 macOS 和 Windows 上不支持 tProxy</translation>
    </message>
  </context>
  <context>
    <name>QObject</name>
    <message>
      <location filename="../src/main.cpp" line="56"/>
      <source>Qv2ray Cannot Continue</source>
      <translation>Qv2ray 无法继续</translation>
    </message>
    <message>
      <location filename="../src/main.cpp" line="56"/>
      <source>You are running a lower version of Qv2ray compared to the current config file.</source>
      <translation>你正在运行一个比配置文件版本低的 Qv2ray</translation>
    </message>
    <message>
      <location filename="../src/main.cpp" line="58"/>
      <source>Please report if you think this is an error.</source>
      <translation>如果你认为这是一个 bug，请反馈 Issues</translation>
    </message>
    <message>
      <location filename="../src/main.cpp" line="59"/>
      <source>Qv2ray will now exit.</source>
      <translation>Qv2ray 现在将会退出</translation>
    </message>
    <message>
      <location filename="../src/main.cpp" line="157"/>
      <source>DependencyMissing</source>
      <translation>依赖项缺失</translation>
    </message>
    <message>
      <location filename="../src/main.cpp" line="158"/>
      <source>Cannot find openssl libs</source>
      <translation>找不到 OpenSSL 库</translation>
    </message>
    <message>
      <location filename="../src/main.cpp" line="159"/>
      <source>This could be caused by a missing of `openssl` package in your system. Or an AppImage issue.</source>
      <translation>这可能是由于系统中缺少 `openssl` 包造成的，或者是 AppImage 问题。</translation>
    </message>
    <message>
      <location filename="../src/main.cpp" line="160"/>
      <source>If you are using AppImage, please report a bug.</source>
      <translation>如果您正在使用 AppImage，请反馈一个 Bug</translation>
    </message>
    <message>
      <location filename="../src/main.cpp" line="166"/>
      <source>Another instance of Qv2ray is already running.</source>
      <translation>Qv2ray 的另一个实例已经运行。</translation>
    </message>
    <message>
      <location filename="../src/QvCoreInteractions.cpp" line="29"/>
      <source>Configuration Error</source>
      <translation>配置错误</translation>
    </message>
    <message>
      <location filename="../src/QvCoreInteractions.cpp" line="55"/>
      <source>Cannot start v2ray</source>
      <translation>无法启动 v2ray</translation>
    </message>
    <message>
      <location filename="../src/QvCoreInteractions.cpp" line="55"/>
      <source>v2ray core file cannot be found at:</source>
      <translation>v2ray 核心文件未能在这里找到：</translation>
    </message>
  </context>
  <context>
    <name>RouteEditor</name>
    <message>
      <location filename="../src/ui/w_RouteEditor.ui" line="14"/>
      <source>Dialog</source>
      <translation>对话框</translation>
    </message>
    <message>
      <location filename="../src/ui/w_RouteEditor.ui" line="22"/>
      <source>Routes List</source>
      <translation>路由列表</translation>
    </message>
    <message>
      <location filename="../src/ui/w_RouteEditor.ui" line="39"/>
      <source>InBounds</source>
      <translation>入站</translation>
    </message>
    <message>
      <location filename="../src/ui/w_RouteEditor.ui" line="44"/>
      <source>DomainOrIP</source>
      <translation>域名或 IP</translation>
    </message>
    <message>
      <location filename="../src/ui/w_RouteEditor.ui" line="49"/>
      <source>Outbound</source>
      <translation>出站</translation>
    </message>
    <message>
      <location filename="../src/ui/w_RouteEditor.ui" line="72"/>
      <location filename="../src/ui/w_RouteEditor.ui" line="83"/>
      <location filename="../src/ui/w_RouteEditor.ui" line="155"/>
      <location filename="../src/ui/w_RouteEditor.ui" line="166"/>
      <location filename="../src/ui/w_RouteEditor.ui" line="271"/>
      <location filename="../src/ui/w_RouteEditor.ui" line="282"/>
      <source>...</source>
      <translation>...</translation>
    </message>
    <message>
      <location filename="../src/ui/w_RouteEditor.ui" line="94"/>
      <source>Change IO</source>
      <translation>更改 IO</translation>
    </message>
    <message>
      <location filename="../src/ui/w_RouteEditor.ui" line="116"/>
      <source>Route Information</source>
      <translation>路由信息</translation>
    </message>
    <message>
      <location filename="../src/ui/w_RouteEditor.ui" line="122"/>
      <source>Domains</source>
      <translation>域名</translation>
    </message>
    <message>
      <location filename="../src/ui/w_RouteEditor.ui" line="129"/>
      <source>IPs</source>
      <translation>IP</translation>
    </message>
    <message>
      <location filename="../src/ui/w_RouteEditor.ui" line="143"/>
      <source>Inbound List</source>
      <translation>传入列表</translation>
    </message>
    <message>
      <location filename="../src/ui/w_RouteEditor.ui" line="177"/>
      <source>Add Default</source>
      <translation>添加默认</translation>
    </message>
    <message>
      <location filename="../src/ui/w_RouteEditor.ui" line="186"/>
      <source>Inbound Information</source>
      <translation>传入代理信息</translation>
    </message>
    <message>
      <location filename="../src/ui/w_RouteEditor.ui" line="192"/>
      <location filename="../src/ui/w_RouteEditor.ui" line="345"/>
      <source>Tag</source>
      <translation>标签</translation>
    </message>
    <message>
      <location filename="../src/ui/w_RouteEditor.ui" line="206"/>
      <location filename="../src/ui/w_RouteEditor.ui" line="359"/>
      <source>Type</source>
      <translation>类型</translation>
    </message>
    <message>
      <location filename="../src/ui/w_RouteEditor.ui" line="220"/>
      <location filename="../src/ui/w_RouteEditor.ui" line="373"/>
      <source>Address</source>
      <translation>地址</translation>
    </message>
    <message>
      <location filename="../src/ui/w_RouteEditor.ui" line="227"/>
      <location filename="../src/ui/w_RouteEditor.ui" line="387"/>
      <source>Port</source>
      <translation>端口</translation>
    </message>
    <message>
      <location filename="../src/ui/w_RouteEditor.ui" line="255"/>
      <source>Outbound List</source>
      <translation>传出代理列表</translation>
    </message>
    <message>
      <location filename="../src/ui/w_RouteEditor.ui" line="293"/>
      <source>Add &quot;Direct&quot;</source>
      <translation>Add &quot;Direct&quot;</translation>
    </message>
    <message>
      <location filename="../src/ui/w_RouteEditor.ui" line="302"/>
      <source>Outbound Information</source>
      <translation>传出代理信息</translation>
    </message>
    <message>
      <location filename="../src/ui/w_RouteEditor.ui" line="323"/>
      <source>Edit</source>
      <translation>编辑</translation>
    </message>
    <message>
      <location filename="../src/ui/w_RouteEditor.ui" line="416"/>
      <source>Status</source>
      <translation>状态</translation>
    </message>
    <message>
      <location filename="../src/ui/w_RouteEditor.cpp" line="22"/>
      <location filename="../src/ui/w_RouteEditor.cpp" line="30"/>
      <location filename="../src/ui/w_RouteEditor.cpp" line="69"/>
      <source>NoTag</source>
      <translation>无标签</translation>
    </message>
    <message>
      <location filename="../src/ui/w_RouteEditor.cpp" line="99"/>
      <source>#NoTag</source>
      <translation>#无标签</translation>
    </message>
    <message>
      <location filename="../src/ui/w_RouteEditor.cpp" line="141"/>
      <source>Cannot Edit</source>
      <translation>无法编辑</translation>
    </message>
    <message>
      <location filename="../src/ui/w_RouteEditor.cpp" line="141"/>
      <source>Currently, this type of outbound is not supported by the editor.</source>
      <translation>目前不支持此类型的出站</translation>
    </message>
  </context>
  <context>
    <name>SubscribeEditor</name>
    <message>
      <location filename="../src/ui/w_SubscribeEditor.cpp" line="52"/>
      <source>#UpdateInProcess</source>
      <translation>正在更新</translation>
    </message>
    <message>
      <location filename="../src/ui/w_SubscribeEditor.cpp" line="52"/>
      <source>#TryLater</source>
      <translation>请稍候尝试</translation>
    </message>
  </context>
  <context>
    <name>w_SubscribeEditor</name>
    <message>
      <location filename="../src/ui/w_SubscribeEditor.ui" line="14"/>
      <source>SubscribeEditor</source>
      <translation>订阅编辑器</translation>
    </message>
    <message>
      <location filename="../src/ui/w_SubscribeEditor.ui" line="34"/>
      <source>#AddConnection</source>
      <translation>添加连接</translation>
    </message>
    <message>
      <location filename="../src/ui/w_SubscribeEditor.ui" line="37"/>
      <source>A</source>
      <translation>A</translation>
    </message>
    <message>
      <location filename="../src/ui/w_SubscribeEditor.ui" line="54"/>
      <source>#RemoveConnection</source>
      <translation>删除连接</translation>
    </message>
    <message>
      <location filename="../src/ui/w_SubscribeEditor.ui" line="57"/>
      <source>R</source>
      <translation>R</translation>
    </message>
    <message>
      <location filename="../src/ui/w_SubscribeEditor.ui" line="68"/>
      <source>...</source>
      <translation>...</translation>
    </message>
    <message>
      <location filename="../src/ui/w_SubscribeEditor.ui" line="118"/>
      <source>Name</source>
      <translation>名称</translation>
    </message>
    <message>
      <location filename="../src/ui/w_SubscribeEditor.ui" line="123"/>
      <source>URL</source>
      <translation>URL</translation>
    </message>
    <message>
      <location filename="../src/ui/w_SubscribeEditor.ui" line="131"/>
      <source>Config List</source>
      <translation>配置列表</translation>
    </message>
    <message>
      <location filename="../src/ui/w_SubscribeEditor.ui" line="140"/>
      <source>Update Subscription</source>
      <translation>更新订阅</translation>
    </message>
    <message>
      <location filename="../src/ui/w_SubscribeEditor.ui" line="147"/>
      <source>Config Detail</source>
      <translation>配置详细信息</translation>
    </message>
    <message>
      <location filename="../src/ui/w_SubscribeEditor.ui" line="153"/>
      <source>Type</source>
      <translation>类型</translation>
    </message>
    <message>
      <location filename="../src/ui/w_SubscribeEditor.ui" line="167"/>
      <source>Server</source>
      <translation>服务器</translation>
    </message>
    <message>
      <location filename="../src/ui/w_SubscribeEditor.ui" line="181"/>
      <source>Config</source>
      <translation>配置</translation>
    </message>
    <message>
      <location filename="../src/ui/w_SubscribeEditor.ui" line="191"/>
      <source>Port</source>
      <translation>端口</translation>
    </message>
  </context>
</TS><|MERGE_RESOLUTION|>--- conflicted
+++ resolved
@@ -611,7 +611,6 @@
       <translation>请选择一个配置</translation>
     </message>
     <message>
-<<<<<<< HEAD
       <location filename="../src/ui/w_MainWindow.cpp" line="550"/>
       <source>No config selected</source>
       <translation>未选择配置</translation>
@@ -630,7 +629,6 @@
       <location filename="../src/ui/w_MainWindow.cpp" line="470"/>
       <source>Are you sure to remove this connection?</source>
       <translation>您确定要删除此连接吗？</translation>
-=======
       <location filename="../src/w_MainWindow.cpp" line="516"/>
       <source>Not Supported</source>
       <translation>不支持</translation>
@@ -654,7 +652,6 @@
       <location filename="../src/w_MainWindow.cpp" line="519"/>
       <source>Qv2ray will reload the config once you click OK.</source>
       <translation>Qv2ray 将在您点击确定后重新加载配置。</translation>
->>>>>>> 026e6ae2
     </message>
   </context>
   <context>
@@ -908,18 +905,13 @@
       <translation>无法执行 setcap，你可能需要手动进行操作</translation>
     </message>
     <message>
-<<<<<<< HEAD
       <location filename="../src/ui/w_PrefrencesWindow.cpp" line="253"/>
       <source>Open v2ray assets folder</source>
       <translation>打开 v2ray 资源文件夹</translation>
     </message>
     <message>
-      <location filename="../src/ui/w_PrefrencesWindow.cpp" line="344"/>
-      <source>tProxy is not supported on MacOS and Windows</source>
-=======
       <location filename="../src/w_PrefrencesWindow.cpp" line="348"/>
       <source>tProxy is not supported on macOS and Windows</source>
->>>>>>> 026e6ae2
       <translation>在 macOS 和 Windows 上不支持 tProxy</translation>
     </message>
   </context>
