#-------------------------------------------------
#
# Project created by QtCreator 2019-03-28T08:45:32
#
#-------------------------------------------------

QT += core gui widgets network

TARGET = Qv2ray
TEMPLATE = app
DEFINES += QT_DEPRECATED_WARNINGS
CONFIG += c++11 openssl-linked lrelease embed_translations

VERSION = 1.99.99.4
DEFINES += QV_MAJOR_VERSION=\"\\\"$${VERSION}\\\"\"

SOURCES += \
        src/main.cpp \
        src/QvConfigUpgrade.cpp \
        src/QvCoreConfigOperations_Convertion.cpp \
        src/QvCoreConfigOperations_Generation.cpp \
        src/QvCoreConfigOperations_Verification.cpp \
        src/QvCoreInteractions.cpp \
        src/QvUtils.cpp \
        src/ui/w_InboundEditor.cpp \
        src/ui/w_OutboundEditor.cpp \
        src/ui/w_RoutesEditor.cpp \
        src/ui/w_SubscriptionEditor.cpp \
        src/utils/QPingModel.cpp \
        src/utils/QvHTTPRequestHelper.cpp \
        src/utils/QvRunguard.cpp \
        src/utils/QJsonModel.cpp \
        src/ui/w_JsonEditor.cpp \
        src/ui/w_MainWindow.cpp \
        src/ui/w_ImportConfig.cpp \
        src/ui/w_PrefrencesWindow.cpp \
        libs/gen/v2ray_api_commands.pb.cc \
        libs/gen/v2ray_api_commands.grpc.pb.cc

INCLUDEPATH += \
        /usr/local/include/ \
        3rdparty/ \
        src/ \
        src/ui/ \
        src/utils/ \
        libs/gen/

HEADERS += \
        src/Qv2rayBase.h \
        src/QvCoreConfigObjects.h \
        src/QvCoreConfigOperations.h \
        src/QvCoreInteractions.h \
        src/QvUtils.h \
        src/ui/w_InboundEditor.h \
        src/ui/w_OutboundEditor.h \
        src/ui/w_RoutesEditor.h \
        src/ui/w_SubscriptionEditor.h \
        src/utils/QJsonObjectInsertMacros.h \
        src/utils/QPingModel.h \
        src/utils/QvHTTPRequestHelper.h \
        src/utils/QvRunguard.h \
        src/utils/QvTinyLog.h \
        src/utils/QJsonModel.h \
        src/ui/w_JsonEditor.h \
        src/ui/w_ImportConfig.h \
        src/ui/w_MainWindow.h \
        src/ui/w_PrefrencesWindow.h \
        libs/gen/v2ray_api_commands.pb.h \
        libs/gen/v2ray_api_commands.grpc.pb.h

FORMS += \
        src/ui/w_ImportConfig.ui \
        src/ui/w_InboundEditor.ui \
        src/ui/w_JsonEditor.ui \
        src/ui/w_MainWindow.ui \
        src/ui/w_OutboundEditor.ui \
        src/ui/w_PrefrencesWindow.ui \
        src/ui/w_RoutesEditor.ui \
        src/ui/w_SubscriptionEditor.ui

RESOURCES += \
        resources.qrc

# Fine......
message(" ")
message("Qv2ray Version: $${VERSION}")
message("|-------------------------------------------------|")
message("| Qv2ray, A Cross Platform v2ray Qt GUI Client.   |")
message("| Licenced under GPLv3                            |")
message("|                                                 |")
message("| You may only use this program to the extent     |")
message("| permitted by local law.                         |")
message("|                                                 |")
message("| See: https://www.gnu.org/licenses/gpl-3.0.html  |")
message("|-------------------------------------------------|")
message(" ")
RC_ICONS += ./icons/Qv2ray.ico
ICON = ./icons/Qv2ray.icns

# ------------------------------------------ Begin checking gRPC and protobuf headers.
!exists(libs/gen/v2ray_api_commands.grpc.pb.h) || !exists(libs/gen/v2ray_api_commands.grpc.pb.cc) || !exists(libs/gen/v2ray_api_commands.pb.h) || !exists(libs/gen/v2ray_api_commands.pb.cc) {
    message(" ")
    message("-----------------------------------------------")
    message("Cannot continue: ")
    message("  --> Qv2ray is not properly configured yet: ")
    message("      gRPC and protobuf headers for v2ray API is missing.")
    message("  --> Please run gen_grpc.sh gen_grpc.bat or deps_macOS.sh located in tools/")
    message("  --> Or consider reading https://github.com/lhy0403/Qv2ray/blob/master/BUILDING.md")
    message("-----------------------------------------------")
    message(" ")
    warning("IF YOU THINK IT'S A MISTAKE, PLEASE OPEN AN ISSUE")
    error("! NOW THE BUILD WILL ABORT !")
    message(" ")
}

<<<<<<< HEAD
# ------------------------------------------ Begin to detect language files.
message("Looking for language support.")
QM_FILES_RESOURCE_PREFIX = "translations"
for(var, $$list($$files("*.ts", true))) {
=======
for(var, $$list($$files("translations/*.ts", true))) {
>>>>>>> c577f311
    LOCALE_FILENAME = $$basename(var)
    message("  --> Found:" $$LOCALE_FILENAME)
    !equals(LOCALE_FILENAME, "en-US.ts") {
        # ONLY USED IN LRELEASE CONTEXTen-US is not EXTRA...
        EXTRA_TRANSLATIONS += translations/$$LOCALE_FILENAME
    }
}
message("Qv2ray will build with" $${replace(EXTRA_TRANSLATIONS, "translations/", "")})
TRANSLATIONS += translations/en-US.ts

QMAKE_CXXFLAGS += "-Wno-missing-field-initializers" "-Wno-unused-parameter"
win32 {
    message("Configuring for win32 environment")
    message("  --> Setting up target descriptions")
    QMAKE_TARGET_DESCRIPTION = "Qv2ray, a cross-platform v2ray GUI client."
    QMAKE_TARGET_PRODUCT = "Qv2ray"

    # A hack for protobuf header.
    message("  --> Applying a hack for protobuf header")
    DEFINES += _WIN32_WINNT=0x600

    message("  --> Linking against gRPC and protobuf library.")
    LIBS += -L$$PWD/libs/gRPC-win32/lib/ -llibgrpc++.dll -llibprotobuf.dll

    INCLUDEPATH += $$PWD/libs/gRPC-win32/include
    DEPENDPATH  += $$PWD/libs/gRPC-win32/include
    # Some files issue.

    CONFIG(release, debug|release) {
        message("  --> Appending scripts for copying gRPC and protobuf dll to RELEASE directory.")
        QMAKE_PRE_LINK += forfiles /s /p $${replace(PWD, /, \\)}\libs\ /m "*.dll" /c \"cmd.exe /c copy @file $${replace(OUT_PWD, /, \\)}\\release\\\"
    }

    CONFIG(debug, debug|release) {
        message("  --> Appending scripts for copying gRPC and protobuf dll to DEBUG directory.")
        QMAKE_PRE_LINK += forfiles /s /p $${replace(PWD, /, \\)}\libs\ /m "*.dll" /c \"cmd.exe /c copy @file $${replace(OUT_PWD, /, \\)}\\debug\\\"
    }
    PRE_TARGETDEPS += $$PWD/libs/gRPC-win32/lib/libgrpc++.dll.a $$PWD/libs/gRPC-win32/lib/libprotobuf.dll.a
}

unix {
    # For Linux and macOS
    message("Configuring for unix (macOS and linux) environment")
    # For gRPC and protobuf in linux and macOS
    message("  --> Linking against gRPC and protobuf library.")
    LIBS += -L/usr/local/lib -lgrpc++ -lprotobuf

    message("  --> Generating desktop dependency.")
    desktop.files += ./icons/Qv2ray.desktop
    desktop.path = /opt/$${TARGET}/share/applications/

    message("  --> Generating icons dependency.")
    icon.files += ./icons/Qv2ray.png
    icon.path = /opt/$${TARGET}/share/icons/hicolor/256x256/apps/

    target.path = /opt/$${TARGET}/bin
    INSTALLS += target desktop icon
}

message("Done configuring Qv2ray project. Build output will be at:" $$OUT_PWD)
message("Type `make` or `mingw32-make` to start building Qv2ray")<|MERGE_RESOLUTION|>--- conflicted
+++ resolved
@@ -113,14 +113,10 @@
     message(" ")
 }
 
-<<<<<<< HEAD
 # ------------------------------------------ Begin to detect language files.
 message("Looking for language support.")
 QM_FILES_RESOURCE_PREFIX = "translations"
-for(var, $$list($$files("*.ts", true))) {
-=======
 for(var, $$list($$files("translations/*.ts", true))) {
->>>>>>> c577f311
     LOCALE_FILENAME = $$basename(var)
     message("  --> Found:" $$LOCALE_FILENAME)
     !equals(LOCALE_FILENAME, "en-US.ts") {
