--- conflicted
+++ resolved
@@ -19,11 +19,8 @@
 #include "w_ImportConfig.h"
 #include "w_ConnectionEditWindow.h"
 #include "w_MainWindow.h"
-<<<<<<< HEAD
 #include "w_RouteEditor.h"
-=======
 #include "w_SubscribeEditor.h"
->>>>>>> 57f8780d
 
 #define TRAY_TOOLTIP_PREFIX "Qv2ray " QV2RAY_VERSION_STRING "\r\n"
 
@@ -504,7 +501,6 @@
         return;
     }
 
-<<<<<<< HEAD
     auto alias = ui->connectionListWidget->currentItem()->text();
     auto outBoundRoot = connections[ui->connectionListWidget->currentItem()->text()]["outbounds"].toArray().first().toObject();
     ConnectionEditWindow *w = new ConnectionEditWindow(outBoundRoot, &alias, this);
@@ -528,15 +524,10 @@
     auto alias = ui->connectionListWidget->currentItem()->text();
     RouteEditor *w = new RouteEditor(connections[ui->connectionListWidget->currentItem()->text()], alias, this);
     w->exec();
-=======
-    ConnectionEditWindow *w = new ConnectionEditWindow(connections.values()[index], connections.keys()[index], this);
-    connect(w, &ConnectionEditWindow::s_reload_config, this, &MainWindow::save_reload_globalconfig);
-    w->show();
 }
 
 void MainWindow::on_pushButton_clicked()
 {
     SubscribeEditor *w = new SubscribeEditor(this);
     w->show();
->>>>>>> 57f8780d
 }