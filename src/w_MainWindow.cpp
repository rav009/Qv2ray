--- conflicted
+++ resolved
@@ -502,8 +502,7 @@
     }
 
     auto alias = ui->connectionListWidget->currentItem()->text();
-<<<<<<< HEAD
-    auto outBoundRoot = connections[ui->connectionListWidget->currentItem()->text()]["outbounds"].toArray().first().toObject();
+    auto outBoundRoot = connections[alias]["outbounds"].toArray().first().toObject();
     ConnectionEditWindow *w = new ConnectionEditWindow(outBoundRoot, &alias, this);
     //connect(w, &ConnectionEditWindow::s_reload_config, this, &MainWindow::save_reload_globalconfig);
     w->exec();
@@ -523,14 +522,8 @@
     }
 
     auto alias = ui->connectionListWidget->currentItem()->text();
-    RouteEditor *w = new RouteEditor(connections[ui->connectionListWidget->currentItem()->text()], alias, this);
+    RouteEditor *w = new RouteEditor(connections[alias], alias, this);
     w->exec();
-=======
-    auto outBoundRoot = connections[alias];
-    ConnectionEditWindow *w = new ConnectionEditWindow(outBoundRoot, alias, this);
-    connect(w, &ConnectionEditWindow::s_reload_config, this, &MainWindow::save_reload_globalconfig);
-    w->show();
->>>>>>> 7e6683e7
 }
 
 void MainWindow::on_pushButton_clicked()
