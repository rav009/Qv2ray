--- conflicted
+++ resolved
@@ -317,19 +317,11 @@
     ui->_OutBoundTypeLabel->setText(outboundType);
 
     if (outboundType == "vmess") {
-<<<<<<< HEAD
-        auto x = StructFromJsonString<VMessServerObject>(JsonToString(outBoundRoot["settings"].toObject()["vnext"].toArray().first().toObject()));
-        ui->_hostLabel->setText(QSTRING(x.address));
-        ui->_portLabel->setText(QSTRING(to_string(x.port)));
-        auto user = QList<VMessServerObject::UserObject>::fromStdList(x.users).first();
-        auto _configString = tr("#UUID") + ": " + QSTRING(user.id)
-=======
-        auto Server = StructFromJSONString<VMessServerObject>(JSONToString(outBoundRoot["settings"].toObject()["vnext"].toArray().first().toObject()));
+        auto Server = StructFromJsonString<VMessServerObject>(JsonToString(outBoundRoot["settings"].toObject()["vnext"].toArray().first().toObject()));
         ui->_hostLabel->setText(QSTRING(Server.address));
         ui->_portLabel->setText(QSTRING(to_string(Server.port)));
         auto user = QList<VMessServerObject::UserObject>::fromStdList(Server.users).first();
         auto _configString = tr("UUID") + ": " + QSTRING(user.id)
->>>>>>> 2a9eb993
                              + "\r\n"
                              + tr("AlterID") + ": " + QSTRING(to_string(user.alterId))
                              + "\r\n"
