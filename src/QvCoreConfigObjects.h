#include <list>
#include <string>

#include <x2struct/x2struct.hpp>

#ifndef V2CONFIG_H
#define V2CONFIG_H

using namespace x2struct;
using namespace std;

/* ----------------------------------------- * ---------------------
 * --------------------- * ----------------------------------------- */

namespace Qv2ray
{
    namespace V2ConfigModels
    {
        struct VMessProtocolConfigObject {
            string v, ps, add, port, id, aid, net, type, host, path, tls;
            XTOSTRUCT(O(v, ps, add, port, id, aid, net, type, host, path, tls))
        };
        //
        // Used in config generation
        struct AccountObject {
            string user;
            string pass;
            XTOSTRUCT(O(user, pass))
        };
        //
        //
        struct ApiObject {
            string tag;
            list<string> services;
            ApiObject() : tag("api"), services() {}
            XTOSTRUCT(O(tag, services))
        };
        //
        //
        struct SystemPolicyObject {
            bool statsInboundUplink;
            bool statsInboundDownlink;
            SystemPolicyObject() : statsInboundUplink(), statsInboundDownlink() {}
            XTOSTRUCT(O(statsInboundUplink, statsInboundDownlink))
        };
        //
        //
        struct LevelPolicyObject {
            int handshake;
            int connIdle;
            int uplinkOnly;
            int downlinkOnly;
            bool statsUserUplink;
            bool statsUserDownlink;
            int bufferSize;
            LevelPolicyObject(): handshake(), connIdle(), uplinkOnly(), downlinkOnly(), statsUserUplink(), statsUserDownlink(), bufferSize() {}
            XTOSTRUCT(O(handshake, connIdle, uplinkOnly, downlinkOnly, statsUserUplink, statsUserDownlink, bufferSize))
        };
        //
        //
        struct PolicyObject {
            map<string, LevelPolicyObject> level;
            list<SystemPolicyObject> system;
            PolicyObject(): level(), system() {}
            XTOSTRUCT(O(level, system))
        };
        //
        //
        struct RuleObject {
            string type;
            list<string> domain;
            list<string> ip;
            string port;
            string network;
            list<string> source;
            list<string> user;
            list<string> inboundTag;
            string protocol;
            string attrs;
            string outboundTag;
            string balancerTag;
            RuleObject() : type("field"), domain(), ip(), port(), network(), source(), user(), inboundTag(), protocol(), attrs(), outboundTag(), balancerTag() {}
            XTOSTRUCT(O(type, domain, ip, port, network, source, user, inboundTag, protocol, attrs, outboundTag, balancerTag))
        };
        //
        //
        struct BalancerObject {
            string tag ;
            list<string> selector;
            BalancerObject() : tag(), selector() {}
            XTOSTRUCT(O(tag, selector))
        };
        //
        //
        struct RoutingObject {
            string domainStrategy;
            list<RuleObject> rules;
            list<BalancerObject> balancers;
            RoutingObject() : domainStrategy(), rules(), balancers() {}
            XTOSTRUCT(O(domainStrategy, rules, balancers))
        };
        //
        //
        namespace TSObjects
        {
            struct HTTPRequestObject {
                string version;
                string method;
                list<string> path;
                map<string, list<string>> headers;
                HTTPRequestObject(): version("1.1"), method("GET"), path(), headers() {}
                XTOSTRUCT(O(version, method, path, headers))
            };
            //
            //
            struct HTTPResponseObject {
                string version;
                string status;
                string reason;
                map<string, list<string>> headers;
                HTTPResponseObject(): version("1.1"), status("200"), reason("OK"), headers() {}
                XTOSTRUCT(O(version, status, reason, headers))
            };
            //
            //
            struct TCPHeader_M_Object {
                string type;
                HTTPRequestObject request;
                HTTPResponseObject response;
                TCPHeader_M_Object(): type("none"), request(), response() {}
                XTOSTRUCT(O(type, request, response))
            };
            //
            //
            struct HeaderObject {
                string type;
                HeaderObject(): type("none") {}
                XTOSTRUCT(O(type))
            };
            //
            //
            struct TCPObject {
                TCPHeader_M_Object header;
                TCPObject(): header() {}
                XTOSTRUCT(O(header))
            };
            //
            //
            struct KCPObject {
                int mtu = 1350;
                int tti = 20;
                int uplinkCapacity = 5;
                int downlinkCapacity = 20;
                bool congestion = false;
                int readBufferSize = 1;
                int writeBufferSize = 1;
                HeaderObject header;
                KCPObject(): header() {}
                XTOSTRUCT(O(mtu, tti, uplinkCapacity, downlinkCapacity, congestion, readBufferSize, writeBufferSize, header))
            };
            //
            //
            struct WebSocketObject {
                string path;
                map<string, string> headers;
                WebSocketObject(): path("/"), headers() {}
                XTOSTRUCT(O(path, headers))
            };
            //
            //
            struct HttpObject {
                list<string> host;
                string path;
                HttpObject() : host(), path("/") {}
                XTOSTRUCT(O(host, path))
            };
            //
            //
            struct DomainSocketObject {
                string path;
                DomainSocketObject(): path("/") {}
                XTOSTRUCT(O(path))
            };
            //
            //
            struct QuicObject {
                string security;
                string key;
                HeaderObject header;
                QuicObject(): security(""), key(""), header() {}
                XTOSTRUCT(O(security, key, header))
            };
            //
            //
            struct SockoptObject {
                int mark;
                bool tcpFastOpen;
                string tproxy;
                SockoptObject(): mark(0), tcpFastOpen(false), tproxy("off") {}
                XTOSTRUCT(O(mark, tcpFastOpen, tproxy))
            };
            //
            //
            struct CertificateObject {
                string usage;
                string certificateFile;
                string keyFile;
                list<string> certificate;
                list<string> key;
                CertificateObject(): usage(), certificateFile(), keyFile(), certificate(), key() {}
                XTOSTRUCT(O(usage, certificateFile, keyFile, certificate, key))
            };
            //
            //
            struct TLSObject {
                string serverName;
                bool allowInsecure;
                list<string> alpn;
                list<CertificateObject> certificates;
                bool disableSystemRoot;
                TLSObject(): serverName(), allowInsecure(), certificates(), disableSystemRoot() {}
                XTOSTRUCT(O(serverName, allowInsecure, alpn, certificates, disableSystemRoot))
            };
        }
        //
        //
        struct SniffingObject {
            bool enabled = false;
            list<string> destOverride;
            SniffingObject(): enabled(), destOverride() {}
            XTOSTRUCT(O(enabled, destOverride))
        };
        //
        //
        struct StreamSettingsObject  {
            string network;
            string security;
<<<<<<< HEAD
            TSObjects::SockoptObject sockopt;
            TSObjects::TLSObject tlsSettings;
            TSObjects::TCPObject tcpSettings;
            TSObjects::KCPObject kcpSettings;
            TSObjects::WebSocketObject wsSettings;
            TSObjects::HttpObject httpSettings;
            TSObjects::DomainSocketObject dsSettings;
            TSObjects::QuicObject quicSettings;
            StreamSettingsObject(): network("tcp"), security(), sockopt(),  tlsSettings(), tcpSettings(), kcpSettings(), wsSettings(), httpSettings(), dsSettings(), quicSettings() {}
=======
            TransferSettingObjects::SockoptObject sockopt;
            TransferSettingObjects::TLSObject tlsSettings;
            TransferSettingObjects::TCPObject tcpSettings;
            TransferSettingObjects::KCPObject kcpSettings;
            TransferSettingObjects::WebSocketObject wsSettings;
            TransferSettingObjects::HttpObject httpSettings;
            TransferSettingObjects::DomainSocketObject dsSettings;
            TransferSettingObjects::QuicObject quicSettings;
            StreamSettingsObject(): network("tcp"), security("none"), sockopt(),  tlsSettings(), tcpSettings(), kcpSettings(), wsSettings(), httpSettings(), dsSettings(), quicSettings() {}
>>>>>>> 7e6683e7
            XTOSTRUCT(O(network, security, sockopt, tcpSettings, tlsSettings, kcpSettings, wsSettings, httpSettings, dsSettings, quicSettings))
        };
        //
        //
        struct MuxObject {
            bool enabled;
            int concurrency;
            MuxObject(): enabled(), concurrency() {}
            XTOSTRUCT(O(enabled, concurrency))
        };
        //
        // Some protocols from: https://v2ray.com/chapter_02/02_protocols.html
        namespace Protocols
        {
            // DNS, OutBound
            struct DNSOut {
                string network;
                string address;
                int port;
                DNSOut(): network(""), address("0.0.0.0"), port(0) {}
                XTOSTRUCT(O(network, address, port))
            };
            //
            // MTProto, InBound || OutBound
            struct MTProtoIn {
                struct UserObject {
                    string email;
                    int level;
                    string secret;
                    UserObject() : email("user@domain.com"), level(0), secret("") {}
                    XTOSTRUCT(O(email, level, secret))
                };
                list<UserObject> users;
                XTOSTRUCT(O(users))
            };
            //
            // Socks, OutBound
            struct SocksServerObject {
                struct UserObject {
                    string user;
                    string pass;
                    int level;
                    UserObject(): user("username"), pass("password"), level(0) {}
                    XTOSTRUCT(O(user, pass, level))
                };

                string address;
                int port;
                list<UserObject> users;
                SocksServerObject(): address("0.0.0.0"), port(0), users() {}
                XTOSTRUCT(O(address, port, users))
            };
            //
            // VMess Server
            struct VMessServerObject {
                struct UserObject {
                    string id;
                    int alterId;
                    string security;
                    int level;
                    UserObject() : id(""), alterId(64), security("auto"), level(0) {}
                    XTOSTRUCT(O(id, alterId, security, level))
                };

                string address;
                int port;
                list<UserObject> users;
                VMessServerObject(): address(""), port(0), users() {}
                XTOSTRUCT(O(address, port, users))
            };
            //
            // ShadowSocks Server
            struct ShadowSocksServer {
                string email;
                string address;
                string method;
                string password;
                bool ota;
                int level;
                int port;
                ShadowSocksServer(): email("user@domain.com"), address("0.0.0.0"), method("aes-256-cfb"), password(""), ota(false), level(0), port(0) {}
                XTOSTRUCT(O(email, address, port, method, password, ota, level))
            };
        }
    }
}

using namespace Qv2ray::V2ConfigModels;
using namespace Qv2ray::V2ConfigModels::Protocols;

#endif<|MERGE_RESOLUTION|>--- conflicted
+++ resolved
@@ -235,7 +235,6 @@
         struct StreamSettingsObject  {
             string network;
             string security;
-<<<<<<< HEAD
             TSObjects::SockoptObject sockopt;
             TSObjects::TLSObject tlsSettings;
             TSObjects::TCPObject tcpSettings;
@@ -244,18 +243,7 @@
             TSObjects::HttpObject httpSettings;
             TSObjects::DomainSocketObject dsSettings;
             TSObjects::QuicObject quicSettings;
-            StreamSettingsObject(): network("tcp"), security(), sockopt(),  tlsSettings(), tcpSettings(), kcpSettings(), wsSettings(), httpSettings(), dsSettings(), quicSettings() {}
-=======
-            TransferSettingObjects::SockoptObject sockopt;
-            TransferSettingObjects::TLSObject tlsSettings;
-            TransferSettingObjects::TCPObject tcpSettings;
-            TransferSettingObjects::KCPObject kcpSettings;
-            TransferSettingObjects::WebSocketObject wsSettings;
-            TransferSettingObjects::HttpObject httpSettings;
-            TransferSettingObjects::DomainSocketObject dsSettings;
-            TransferSettingObjects::QuicObject quicSettings;
             StreamSettingsObject(): network("tcp"), security("none"), sockopt(),  tlsSettings(), tcpSettings(), kcpSettings(), wsSettings(), httpSettings(), dsSettings(), quicSettings() {}
->>>>>>> 7e6683e7
             XTOSTRUCT(O(network, security, sockopt, tcpSettings, tlsSettings, kcpSettings, wsSettings, httpSettings, dsSettings, quicSettings))
         };
         //
