--- conflicted
+++ resolved
@@ -5,18 +5,11 @@
 #include <iostream>
 #include "QvCoreConfigObjects.h"
 
-<<<<<<< HEAD
-//
 using namespace std;
 #define LOG(arg) cout << arg << endl;
 
-// Global Qv2ray Macros
 #define QV2RAY_VERSION 1
-=======
-// Macros
-#define QV2RAY 1
 #define QV2RAY_VERSION_STRING "v1.1.0"
->>>>>>> 7e085b37
 #define QV2RAY_CONFIG_PATH (Qv2ray::Utils::GetConfigDirPath() + "/")
 #define QV2RAY_MAIN_CONFIG_FILE_PATH (QV2RAY_CONFIG_PATH + "Qv2ray.conf")
 #define QV2RAY_GENERATED_CONFIG_DIRPATH (QV2RAY_CONFIG_PATH + "generated/")
@@ -110,11 +103,7 @@
                 proxyDefault = true;
                 withLocalDNS = true;
             }
-<<<<<<< HEAD
-            XTOSTRUCT(O(v, runAsRoot, logLevel, language, v2CorePath, v2AssetsPath, proxyDefault, proxyCN, withLocalDNS, dnsList, inBoundSettings, mux, configs, subscribes))
-=======
-            XTOSTRUCT(O(v, runAsRoot, logLevel, language, autoStartConfig, v2CorePath, v2AssetsPath, proxyDefault, proxyCN, withLocalDNS, dnsList, inBoundSettings, mux, configs))
->>>>>>> 7e085b37
+            XTOSTRUCT(O(v, runAsRoot, logLevel, language, autoStartConfig, v2CorePath, v2AssetsPath, proxyDefault, proxyCN, withLocalDNS, dnsList, inBoundSettings, mux, configs, subscribes))
         };
     }
 }
