#include "QvCoreConfigOperations.h"
namespace Qv2ray
{
    namespace ConfigOperations
    {
        // -------------------------- BEGIN CONFIG CONVERSIONS ----------------------------------------------------------------------------
        bool SaveConnectionConfig(QJsonObject obj, const QString *alias)
        {
            QFile config(QV2RAY_CONFIG_DIR_PATH + *alias + QV2RAY_CONNECTION_FILE_EXTENSION);
<<<<<<< HEAD
            return StringToFile(JsonToString(obj), &config);
=======
            auto str = JSONToString(obj);
            return StringToFile(&str, &config);
>>>>>>> 2f936405
        }

        // This generates global config containing only one outbound....
        QJsonObject ConvertConfigFromVMessString(QString str)
        {
            DROOT
            QStringRef vmessJsonB64(&str, 8, str.length() - 8);
<<<<<<< HEAD
            auto vmessConf = StructFromJsonString<VMessProtocolConfigObject>(Base64Decode(vmessJsonB64.toString()));
=======
            auto vmessConf = JSONFromString(Base64Decode(vmessJsonB64.toString()));
            string ps, add, id, net, type, host, path, tls;
            int port, aid;
            ps = vmessConf["ps"].toVariant().toString().toStdString();
            add = vmessConf["add"].toVariant().toString().toStdString();
            id = vmessConf["id"].toVariant().toString().toStdString();
            net = vmessConf["net"].toVariant().toString().toStdString();
            type = vmessConf["type"].toVariant().toString().toStdString();
            host = vmessConf["host"].toVariant().toString().toStdString();
            path = vmessConf["path"].toVariant().toString().toStdString();
            tls = vmessConf["tls"].toVariant().toString().toStdString();
            //
            port = vmessConf["port"].toVariant().toInt();
            aid = vmessConf["aid"].toVariant().toInt();
>>>>>>> 2f936405
            //
            // User
            VMessServerObject::UserObject user;
            user.id = id;
            user.alterId = aid;
            //
            // Server
            VMessServerObject serv;
            serv.port = port;
            serv.address = add;
            serv.users.push_back(user);
            //
            // VMess root config
            QJsonObject vConf;
            QJsonArray vnextArray;
            vnextArray.append(JsonFromString(StructToJsonString(serv)));
            vConf["vnext"] = vnextArray;
            //
            // Stream Settings
            StreamSettingsObject streaming;

            if (net == "tcp") {
                streaming.tcpSettings.header.type = type;
            } else if (net == "http") {
                // Fill hosts for HTTP
                foreach (auto _host, QString::fromStdString(host).split(',')) {
                    streaming.httpSettings.host.push_back(_host.toStdString());
                }

                streaming.httpSettings.path = path;
            } else if (net == "ws") {
                streaming.wsSettings.headers.insert(make_pair("Host", host));
                streaming.wsSettings.path = path;
            } else if (net == "kcp") {
                streaming.kcpSettings.header.type = type;
            } else if (net == "domainsocket") {
                streaming.dsSettings.path = path;
            } else if (net == "quic") {
                streaming.quicSettings.security = host;
                streaming.quicSettings.header.type = type;
                streaming.quicSettings.key = path;
            }

            streaming.security = tls;
            //
            // Network type
            streaming.network = net;
            //
            auto outbound = GenerateOutboundEntry("vmess", vConf, GetRootObject(streaming), GetRootObject(GetGlobalConfig().mux), "0.0.0.0", OUTBOUND_TAG_PROXY);
            //
            QJsonArray outbounds;
            outbounds.append(outbound);
            root.insert("outbounds", outbounds);
            root.insert("QV2RAY_ALIAS", QString::fromStdString(ps));
            RROOT
        }

        QJsonObject ConvertConfigFromFile(QString sourceFilePath, bool overrideInbounds)
        {
            auto root = JsonFromString(StringFromFile(new QFile(sourceFilePath)));

            if (overrideInbounds) {
                JSON_ROOT_TRY_REMOVE("inbounds")
            }

            JSON_ROOT_TRY_REMOVE("log")
            JSON_ROOT_TRY_REMOVE("api")
            JSON_ROOT_TRY_REMOVE("stats")
            JSON_ROOT_TRY_REMOVE("dns")
            return root;
        }

        QMap<QString, QJsonObject> GetConnections(list<string> connectionNames)
        {
            QMap<QString, QJsonObject> list;

            foreach (auto conn, connectionNames) {
                QString jsonString = StringFromFile(new QFile(QV2RAY_CONFIG_DIR_PATH + QString::fromStdString(conn) + QV2RAY_CONNECTION_FILE_EXTENSION));
                QJsonObject connectionObject = JsonFromString(jsonString);
                list.insert(QString::fromStdString(conn), connectionObject);
            }

            return list;
        }

        bool RenameConnection(QString originalName, QString newName)
        {
            return QFile(QV2RAY_CONFIG_DIR_PATH + originalName + QV2RAY_CONNECTION_FILE_EXTENSION).rename(QV2RAY_CONFIG_DIR_PATH + newName + QV2RAY_CONNECTION_FILE_EXTENSION);
        }

        int StartPreparation(QJsonObject fullConfig)
        {
<<<<<<< HEAD
            QString json = JsonToString(fullConfig);
            StringToFile(json, new QFile(QV2RAY_GENERATED_FILE_PATH));
=======
            QString json = JSONToString(fullConfig);
            StringToFile(&json, new QFile(QV2RAY_GENERATED_FILE_PATH));
>>>>>>> 2f936405
            return 0;
        }

        int FindIndexByTag(QJsonArray list, QString *tag)
        {
            for (int i = 0; i < list.count(); i++) {
                auto value = list[i].toObject();

                if (value.contains("tag") && value["tag"].toString() == *tag)
                    return i;
            }

            return -1;
        }
    }
}<|MERGE_RESOLUTION|>--- conflicted
+++ resolved
@@ -7,12 +7,8 @@
         bool SaveConnectionConfig(QJsonObject obj, const QString *alias)
         {
             QFile config(QV2RAY_CONFIG_DIR_PATH + *alias + QV2RAY_CONNECTION_FILE_EXTENSION);
-<<<<<<< HEAD
-            return StringToFile(JsonToString(obj), &config);
-=======
-            auto str = JSONToString(obj);
+            auto str = JsonToString(obj);
             return StringToFile(&str, &config);
->>>>>>> 2f936405
         }
 
         // This generates global config containing only one outbound....
@@ -20,10 +16,7 @@
         {
             DROOT
             QStringRef vmessJsonB64(&str, 8, str.length() - 8);
-<<<<<<< HEAD
-            auto vmessConf = StructFromJsonString<VMessProtocolConfigObject>(Base64Decode(vmessJsonB64.toString()));
-=======
-            auto vmessConf = JSONFromString(Base64Decode(vmessJsonB64.toString()));
+            auto vmessConf = JsonFromString(Base64Decode(vmessJsonB64.toString()));
             string ps, add, id, net, type, host, path, tls;
             int port, aid;
             ps = vmessConf["ps"].toVariant().toString().toStdString();
@@ -37,7 +30,6 @@
             //
             port = vmessConf["port"].toVariant().toInt();
             aid = vmessConf["aid"].toVariant().toInt();
->>>>>>> 2f936405
             //
             // User
             VMessServerObject::UserObject user;
@@ -130,13 +122,8 @@
 
         int StartPreparation(QJsonObject fullConfig)
         {
-<<<<<<< HEAD
             QString json = JsonToString(fullConfig);
-            StringToFile(json, new QFile(QV2RAY_GENERATED_FILE_PATH));
-=======
-            QString json = JSONToString(fullConfig);
             StringToFile(&json, new QFile(QV2RAY_GENERATED_FILE_PATH));
->>>>>>> 2f936405
             return 0;
         }
 
