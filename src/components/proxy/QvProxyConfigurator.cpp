#include "QvProxyConfigurator.hpp"
#include "common/QvHelpers.hpp"
#ifdef Q_OS_WIN
#include "wininet.h"
#include <windows.h>
#endif

namespace Qv2ray::components::proxy
{

#ifdef Q_OS_MACOS
    QStringList macOSgetNetworkServices()
    {
        QProcess p;
        p.setProgram("/usr/sbin/networksetup");
        p.setArguments(QStringList() << "-listallnetworkservices");
        p.start();
        p.waitForStarted();
        p.waitForFinished();
        LOG(PROXY, p.errorString())
        auto str = p.readAllStandardOutput();
        auto lines = SplitLines(str);
        QStringList result;

        // Start from 1 since first line is unneeded.
        for (auto i = 1; i < lines.count(); i++) {
            // * means disabled.
            if (!lines[i].contains("*"))  {
                result << (lines[i].contains(" ") ? "\"" +  lines[i] + "\"" : lines[i]);
            }
        }

        LOG(PROXY, "Found " + QSTRN(result.size()) + " network services: " + result.join(";"))
        return result;
    }
#endif
#ifdef Q_OS_WIN
#define NO_CONST(expr) const_cast<wchar_t *>(expr)
    //static auto DEFAULT_CONNECTION_NAME = NO_CONST(L"DefaultConnectionSettings");
    ///
    /// INTERNAL FUNCTION
    bool __QueryProxyOptions()
    {
        INTERNET_PER_CONN_OPTION_LIST List;
        INTERNET_PER_CONN_OPTION Option[5];
        //
        unsigned long nSize = sizeof(INTERNET_PER_CONN_OPTION_LIST);
        Option[0].dwOption = INTERNET_PER_CONN_AUTOCONFIG_URL;
        Option[1].dwOption = INTERNET_PER_CONN_AUTODISCOVERY_FLAGS;
        Option[2].dwOption = INTERNET_PER_CONN_FLAGS;
        Option[3].dwOption = INTERNET_PER_CONN_PROXY_BYPASS;
        Option[4].dwOption = INTERNET_PER_CONN_PROXY_SERVER;
        //
        List.dwSize = sizeof(INTERNET_PER_CONN_OPTION_LIST);
        List.pszConnection = nullptr;// NO_CONST(DEFAULT_CONNECTION_NAME);
        List.dwOptionCount = 5;
        List.dwOptionError = 0;
        List.pOptions = Option;

        if (!InternetQueryOption(nullptr, INTERNET_OPTION_PER_CONNECTION_OPTION, &List, &nSize)) {
            LOG(PROXY, "InternetQueryOption failed, GLE=" + QSTRN(GetLastError()))
        }

        LOG(PROXY, "System default proxy info:")

        if (Option[0].Value.pszValue != nullptr) {
            LOG(PROXY, QString::fromWCharArray(Option[0].Value.pszValue))
        }

        if ((Option[2].Value.dwValue & PROXY_TYPE_AUTO_PROXY_URL) == PROXY_TYPE_AUTO_PROXY_URL) {
            LOG(PROXY, "PROXY_TYPE_AUTO_PROXY_URL")
        }

        if ((Option[2].Value.dwValue & PROXY_TYPE_AUTO_DETECT) == PROXY_TYPE_AUTO_DETECT) {
            LOG(PROXY, "PROXY_TYPE_AUTO_DETECT")
        }

        if ((Option[2].Value.dwValue & PROXY_TYPE_DIRECT) == PROXY_TYPE_DIRECT) {
            LOG(PROXY, "PROXY_TYPE_DIRECT")
        }

        if ((Option[2].Value.dwValue & PROXY_TYPE_PROXY) == PROXY_TYPE_PROXY) {
            LOG(PROXY, "PROXY_TYPE_PROXY")
        }

        if (!InternetQueryOption(nullptr, INTERNET_OPTION_PER_CONNECTION_OPTION, &List, &nSize)) {
            LOG(PROXY, "InternetQueryOption failed,GLE=" + QSTRN(GetLastError()))
        }

        if (Option[4].Value.pszValue != nullptr) {
            LOG(PROXY, QString::fromStdWString(Option[4].Value.pszValue))
        }

        INTERNET_VERSION_INFO Version;
        nSize = sizeof(INTERNET_VERSION_INFO);
        InternetQueryOption(nullptr, INTERNET_OPTION_VERSION, &Version, &nSize);

        if (Option[0].Value.pszValue != nullptr) {
            GlobalFree(Option[0].Value.pszValue);
        }

        if (Option[3].Value.pszValue != nullptr) {
            GlobalFree(Option[3].Value.pszValue);
        }

        if (Option[4].Value.pszValue != nullptr) {
            GlobalFree(Option[4].Value.pszValue);
        }

        return false;
    }
    bool __SetProxyOptions(LPWSTR proxy_full_addr, bool isPAC)
    {
        INTERNET_PER_CONN_OPTION_LIST list;
        BOOL    bReturn;
        DWORD   dwBufSize = sizeof(list);
        // Fill the list structure.
        list.dwSize = sizeof(list);
        // NULL == LAN, otherwise connectoid name.
        list.pszConnection = nullptr;

        if (isPAC) {
            LOG(PROXY, "Setting system proxy for PAC")
            //
            list.dwOptionCount = 2;
            list.pOptions = new INTERNET_PER_CONN_OPTION[2];

            // Ensure that the memory was allocated.
            if (nullptr == list.pOptions) {
                // Return FALSE if the memory wasn't allocated.
                return FALSE;
            }

            // Set flags.
            list.pOptions[0].dwOption = INTERNET_PER_CONN_FLAGS;
            list.pOptions[0].Value.dwValue = PROXY_TYPE_DIRECT | PROXY_TYPE_AUTO_PROXY_URL;
            // Set proxy name.
            list.pOptions[1].dwOption = INTERNET_PER_CONN_AUTOCONFIG_URL;
            list.pOptions[1].Value.pszValue = proxy_full_addr;
        } else {
            LOG(PROXY, "Setting system proxy for Global Proxy")
            //
            list.dwOptionCount = 3;
            list.pOptions = new INTERNET_PER_CONN_OPTION[3];

            if (nullptr == list.pOptions) {
                return false;
            }

            // Set flags.
            list.pOptions[0].dwOption = INTERNET_PER_CONN_FLAGS;
            list.pOptions[0].Value.dwValue = PROXY_TYPE_DIRECT | PROXY_TYPE_PROXY;
            // Set proxy name.
            list.pOptions[1].dwOption = INTERNET_PER_CONN_PROXY_SERVER;
            list.pOptions[1].Value.pszValue = proxy_full_addr;
            // Set proxy override.
            list.pOptions[2].dwOption = INTERNET_PER_CONN_PROXY_BYPASS;
            auto localhost = L"localhost";
            list.pOptions[2].Value.pszValue = NO_CONST(localhost);
        }

        // Set the options on the connection.
        bReturn = InternetSetOption(nullptr, INTERNET_OPTION_PER_CONNECTION_OPTION, &list, dwBufSize);
        delete [] list.pOptions;
        InternetSetOption(nullptr, INTERNET_OPTION_SETTINGS_CHANGED, nullptr, 0);
        InternetSetOption(nullptr, INTERNET_OPTION_REFRESH, nullptr, 0);
        return bReturn;
    }
#endif

    void SetSystemProxy(const QString &address, int httpPort, int socksPort, bool usePAC)
    {
        bool hasHTTP = (httpPort != 0);
        bool hasSOCKS = (socksPort != 0);

        if (!(hasHTTP || hasSOCKS || usePAC)) {
            LOG(PROXY, "Nothing?")
            return;
        }

        if (usePAC) {
            LOG(PROXY, "Qv2ray will set system proxy to use PAC file")
        } else {
            if (hasHTTP) {
                LOG(PROXY, "Qv2ray will set system proxy to use HTTP")
            }

            if (hasSOCKS) {
                LOG(PROXY, "Qv2ray will set system proxy to use SOCKS")
            }
        }

#ifdef Q_OS_WIN
        QString __a;

        if (usePAC) {
            __a = address;
        } else {
            __a = (hasHTTP ? "http://" : "socks5://") + address + ":" + QSTRN(httpPort);
        }

        LOG(PROXY, "Windows proxy string: " + __a)
        auto proxyStrW = new WCHAR[__a.length() + 1];
        wcscpy(proxyStrW, __a.toStdWString().c_str());
        //
        __QueryProxyOptions();

        if (!__SetProxyOptions(proxyStrW, usePAC)) {
            LOG(PROXY, "Failed to set proxy.")
        }

        __QueryProxyOptions();
#elif defined(Q_OS_LINUX)
<<<<<<< HEAD

        if (usePAC) {
            QProcess::execute("gsettings set org.gnome.system.proxy mode 'auto'");
            QProcess::execute("gsettings set org.gnome.system.proxy autoconfig-url '" + address + "'");
        } else {
            QProcess::execute("gsettings set org.gnome.system.proxy mode 'manual'");

            if (hasHTTP) {
                QProcess::execute("gsettings set org.gnome.system.proxy.http host '" + address + "'");
                QProcess::execute("gsettings set org.gnome.system.proxy.http port " + QSTRN(httpPort));
                QProcess::execute("gsettings set org.gnome.system.proxy.https host '" + address + "'");
                QProcess::execute("gsettings set org.gnome.system.proxy.https port " + QSTRN(httpPort));
            }

            if (hasSOCKS) {
                QProcess::execute("gsettings set org.gnome.system.proxy.socks host '" + address + "'");
                QProcess::execute("gsettings set org.gnome.system.proxy.socks port " + QSTRN(socksPort));
            }
        }

        //if (!result) {
        //    LOG(PROXY, "Something wrong happens when setting system proxy -> Gnome ONLY.")
        //    LOG(PROXY, "If you are using KDE Plasma and receiving this message, just simply ignore this.")
        //}
=======
        QStringList actions;
        auto proxyMode = usePAC ? "auto" : "manual";
        actions << QString("gsettings set org.gnome.system.proxy mode '%1'").arg(proxyMode);

        if (usePAC) {
            actions << QString("gsettings set org.gnome.system.proxy autoconfig-url '%1'").arg(address);
        } else {
            if (hasHTTP) {
                actions << QString("gsettings set org.gnome.system.proxy.http host '%1'").arg(address);
                actions << QString("gsettings set org.gnome.system.proxy.http port %1").arg(httpPort);
                //
                actions << QString("gsettings set org.gnome.system.proxy.https host '%1'").arg(address);
                actions << QString("gsettings set org.gnome.system.proxy.https port %1").arg(httpPort);;
            }

            if (hasSOCKS) {
                actions << QString("gsettings set org.gnome.system.proxy.socks host '%1'").arg(address);
                actions << QString("gsettings set org.gnome.system.proxy.socks port %1").arg(socksPort);
            }
        }

        // note: do not use std::all_of / any_of / none_of,
        // because those are short-circuit and cannot guarantee atomicity.
        auto result = std::count_if(actions.cbegin(), actions.cend(), [](const QString & action) {
            DEBUG(PROXY, action)
            return QProcess::execute(action) == QProcess::NormalExit;
        }) == actions.size();

        if (!result) {
            LOG(PROXY, "Something wrong happens when setting system proxy -> Gnome ONLY.")
            LOG(PROXY, "If you are using KDE Plasma and receiving this message, just simply ignore this.")
        }

        return result;
>>>>>>> 019bcab0
#else

        for (auto service : macOSgetNetworkServices()) {
            LOG(PROXY, "Setting proxy for interface: " + service)

            if (usePAC) {
                QProcess::execute("/usr/sbin/networksetup -setautoproxystate " + service + " on");
                QProcess::execute("/usr/sbin/networksetup -setautoproxyurl " + service + " " + address);
            } else {
                if (hasHTTP) {
                    QProcess::execute("/usr/sbin/networksetup -setwebproxystate " + service + " on");
                    QProcess::execute("/usr/sbin/networksetup -setsecurewebproxystate " + service + " on");
                    QProcess::execute("/usr/sbin/networksetup -setwebproxy " + service + " " + address + " " + QSTRN(httpPort));
                    QProcess::execute("/usr/sbin/networksetup -setsecurewebproxy " + service + " " + address + " " + QSTRN(httpPort));
                }

                if (hasSOCKS) {
                    QProcess::execute("/usr/sbin/networksetup -setsocksfirewallproxystate " + service + " on");
                    QProcess::execute("/usr/sbin/networksetup -setsocksfirewallproxy " + service + " " + address + " " + QSTRN(socksPort));
                }
            }
        }

#endif
    }

    void ClearSystemProxy()
    {
#ifdef Q_OS_WIN
        LOG(PROXY, "Cleaning system proxy settings.")
        INTERNET_PER_CONN_OPTION_LIST list;
        BOOL bReturn;
        DWORD dwBufSize = sizeof(list);
        // Fill out list struct.
        list.dwSize = sizeof(list);
        // nullptr == LAN, otherwise connectoid name.
        list.pszConnection = nullptr;
        // Set three options.
        list.dwOptionCount = 1;
        list.pOptions = new INTERNET_PER_CONN_OPTION[list.dwOptionCount];

        // Make sure the memory was allocated.
        if (nullptr == list.pOptions) {
            // Return FALSE if the memory wasn't allocated.
            LOG(PROXY, "Failed to allocat memory in DisableConnectionProxy()")
        }

        // Set flags.
        list.pOptions[0].dwOption = INTERNET_PER_CONN_FLAGS;
        list.pOptions[0].Value.dwValue = PROXY_TYPE_DIRECT;
        //
        // Set the options on the connection.
        bReturn = InternetSetOption(nullptr, INTERNET_OPTION_PER_CONNECTION_OPTION, &list, dwBufSize);
        delete [] list.pOptions;
        InternetSetOption(nullptr, INTERNET_OPTION_SETTINGS_CHANGED, nullptr, 0);
        InternetSetOption(nullptr, INTERNET_OPTION_REFRESH, nullptr, 0);
#elif defined(Q_OS_LINUX)
        QProcess::execute("gsettings set org.gnome.system.proxy mode 'none'");
#else

        for (auto service : macOSgetNetworkServices()) {
            LOG(PROXY, "Clearing proxy for interface: " + service)
            QProcess::execute("/usr/sbin/networksetup -setautoproxystate " + service + " off");
            QProcess::execute("/usr/sbin/networksetup -setwebproxystate " + service + " off");
            QProcess::execute("/usr/sbin/networksetup -setsecurewebproxystate " + service + " off");
            QProcess::execute("/usr/sbin/networksetup -setsocksfirewallproxystate " + service + " off");
        }

#endif
    }
}<|MERGE_RESOLUTION|>--- conflicted
+++ resolved
@@ -211,32 +211,6 @@
 
         __QueryProxyOptions();
 #elif defined(Q_OS_LINUX)
-<<<<<<< HEAD
-
-        if (usePAC) {
-            QProcess::execute("gsettings set org.gnome.system.proxy mode 'auto'");
-            QProcess::execute("gsettings set org.gnome.system.proxy autoconfig-url '" + address + "'");
-        } else {
-            QProcess::execute("gsettings set org.gnome.system.proxy mode 'manual'");
-
-            if (hasHTTP) {
-                QProcess::execute("gsettings set org.gnome.system.proxy.http host '" + address + "'");
-                QProcess::execute("gsettings set org.gnome.system.proxy.http port " + QSTRN(httpPort));
-                QProcess::execute("gsettings set org.gnome.system.proxy.https host '" + address + "'");
-                QProcess::execute("gsettings set org.gnome.system.proxy.https port " + QSTRN(httpPort));
-            }
-
-            if (hasSOCKS) {
-                QProcess::execute("gsettings set org.gnome.system.proxy.socks host '" + address + "'");
-                QProcess::execute("gsettings set org.gnome.system.proxy.socks port " + QSTRN(socksPort));
-            }
-        }
-
-        //if (!result) {
-        //    LOG(PROXY, "Something wrong happens when setting system proxy -> Gnome ONLY.")
-        //    LOG(PROXY, "If you are using KDE Plasma and receiving this message, just simply ignore this.")
-        //}
-=======
         QStringList actions;
         auto proxyMode = usePAC ? "auto" : "manual";
         actions << QString("gsettings set org.gnome.system.proxy mode '%1'").arg(proxyMode);
@@ -270,8 +244,7 @@
             LOG(PROXY, "If you are using KDE Plasma and receiving this message, just simply ignore this.")
         }
 
-        return result;
->>>>>>> 019bcab0
+        Q_UNUSED(result);
 #else
 
         for (auto service : macOSgetNetworkServices()) {
