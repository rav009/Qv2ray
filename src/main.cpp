--- conflicted
+++ resolved
@@ -83,11 +83,7 @@
         auto confVersion = conf["config_version"].toVariant().toString();
         auto newVersion = QSTRING(to_string(QV2RAY_CONFIG_VERSION));
 
-<<<<<<< HEAD
-        if (QString::compare(confVersion, newVersion) != 0) {
-=======
         if (confVersion != newVersion) {
->>>>>>> 77477194
             conf = UpgradeConfig(stoi(confVersion.toStdString()), QV2RAY_CONFIG_VERSION, conf);
         }
 
