--- conflicted
+++ resolved
@@ -41,23 +41,16 @@
         Qv2rayConfig conf = Qv2rayConfig("zh-CN", QV2RAY_V2RAY_CORE_DIR_PATH.toStdString(), 4, inboundSetting);
         //
         // Save initial config.
-        SetGlobalConfig(conf);
+        SetGlobalConfig(&conf);
         SaveGlobalConfig();
         //
         LOG(MODULE_INIT, "Created initial config file.")
     } else {
-        // Some config file upgrades.
-<<<<<<< HEAD
-        auto conf = JsonFromString(StringFromFile(&configFile));
+        auto conf = JsonFromString(StringFromFile(&qvConfigFile));
         auto confVersion = conf["config_version"].toVariant().toString();
         auto newVersion = QSTRING(to_string(QV2RAY_CONFIG_VERSION));
 
-        if (confVersion != newVersion) {
-=======
-        auto conf = JSONFromString(StringFromFile(&qvConfigFile));
-        auto confVersion = conf["config_version"].toVariant().toString();
-        auto newVersion = QSTRING(to_string(QV2RAY_CONFIG_VERSION));
-
+        // Some config file upgrades.
         // Config version is larger than the current version...
         if (stoi(confVersion.toStdString()) > QV2RAY_CONFIG_VERSION) {
             QvMessageBox(nullptr, QObject::tr("Qv2ray Cannot Continue"), QObject::tr("You are running a lower version of Qv2ray compared to the current config file.") +
@@ -66,22 +59,17 @@
                          QObject::tr("Qv2ray will now exit."));
             return false;
         } else if (QString::compare(confVersion, newVersion) != 0) {
->>>>>>> 2f936405
             conf = UpgradeConfig(stoi(confVersion.toStdString()), QV2RAY_CONFIG_VERSION, conf);
         }
 
-        try {
-            auto confObject = StructFromJsonString<Qv2rayConfig>(JsonToString(conf));
-            SetGlobalConfig(confObject);
-            SaveGlobalConfig();
-            LOG(MODULE_INIT, "Loaded config file.")
-        } catch (...) {
-            LOG(MODULE_INIT, "FAILED TO LOAD config file. This is an error and should be reported, Qv2ray will now exit.")
-            return false;
-        }
+        auto confObject = StructFromJsonString<Qv2rayConfig>(JsonToString(conf));
+        SetGlobalConfig(&confObject);
+        SaveGlobalConfig();
+        LOG(MODULE_INIT, "Loaded config file.")
+        return true;
     }
 
-    return true;
+    return false;
 }
 
 int main(int argc, char *argv[])
