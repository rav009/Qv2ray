--- conflicted
+++ resolved
@@ -268,15 +268,6 @@
     // ----------------------------> For debug build...
     SingleApplication::setApplicationName("Qv2ray - DEBUG");
 #endif
-<<<<<<< HEAD
-
-    if (isDebugBuild || StartupOption.debugLog) {
-        DEBUG(MODULE_INIT, "Debug log enabled")
-    }
-
-    //
-=======
->>>>>>> 455727cc
     SingleApplication _qApp(argc, argv, false, SingleApplication::Mode::User | SingleApplication::Mode::ExcludeAppPath | SingleApplication::Mode::ExcludeAppVersion);
     // Early initialisation
     //
