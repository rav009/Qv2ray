--- conflicted
+++ resolved
@@ -8,10 +8,7 @@
 #define QV2RAY_VERSION_STRING "v" QV_MAJOR_VERSION
 
 #define QV2RAY_CONFIG_VERSION 4
-<<<<<<< HEAD
-=======
 // Base folder.
->>>>>>> 2f936405
 #define QV2RAY_CONFIG_DIR_PATH (Qv2ray::Utils::GetConfigDirPath() + "/")
 #define QV2RAY_CONFIG_FILE_PATH (QV2RAY_CONFIG_DIR_PATH + "Qv2ray.conf")
 
@@ -33,16 +30,6 @@
 #define QV2RAY_VCORE_ACCESS_LOG_FILENAME "access.log"
 #define QV2RAY_VCORE_ERROR_LOG_FILENAME "error.log"
 
-<<<<<<< HEAD
-// These is for early-2.0 version, final 2.0 will move these content into global config.
-#define QV2RAY_CONFIG_TYPE_FILE "File"
-#define QV2RAY_CONFIG_TYPE_MANUAL "Manual"
-#define QV2RAY_CONFIG_TYPE_CONNECTIONSTRING "ConnectionString"
-#define QV2RAY_CONFIG_TYPE_SUBSCRIPTION "Subscription"
-#define QV2RAY_CONFIG_TYPE_JSON_KEY "_qv2ray.configSource"
-
-=======
->>>>>>> 2f936405
 // GUI TOOLS
 #define RED(obj)                             \
     auto _temp = ui->obj->palette();         \
@@ -101,13 +88,8 @@
             //
             string ignoredVersion;
             //
-<<<<<<< HEAD
-            bool proxyDefault;
             bool bypassCN;
-=======
             bool enableProxy;
-            bool proxyCN;
->>>>>>> 2f936405
             bool withLocalDNS;
             list<string> dnsList;
             //
@@ -119,13 +101,8 @@
 #endif
             map<string, string> subscribes;
             MuxObject mux;
-<<<<<<< HEAD
-            Qv2rayConfig(): config_version(QV2RAY_CONFIG_VERSION), tProxySupport(false), logLevel(), proxyDefault(), bypassCN(), withLocalDNS(), inBoundSettings(), configs(), subscribes(), mux() { }
-            Qv2rayConfig(string lang, string exePath, string assetsPath, int log, Qv2rayBasicInboundsConfig _inBoundSettings): Qv2rayConfig()
-=======
-            Qv2rayConfig(): config_version(QV2RAY_CONFIG_VERSION), runAsRoot(false), logLevel(), enableProxy(), proxyCN(), withLocalDNS(), inBoundSettings(), configs(), subscribes(), mux() { }
+            Qv2rayConfig(): config_version(QV2RAY_CONFIG_VERSION), tProxySupport(false), logLevel(), bypassCN(), enableProxy(), withLocalDNS(), inBoundSettings(), configs(), subscribes(), mux() { }
             Qv2rayConfig(string lang, string assetsPath, int log, Qv2rayBasicInboundsConfig _inBoundSettings): Qv2rayConfig()
->>>>>>> 2f936405
             {
                 // These settings below are defaults.
                 ignoredVersion = "";
@@ -139,19 +116,11 @@
                 dnsList.push_back("8.8.8.8");
                 dnsList.push_back("1.1.1.1");
                 dnsList.push_back("4.4.4.4");
-<<<<<<< HEAD
                 bypassCN = true;
-                proxyDefault = true;
-                withLocalDNS = true;
-            }
-            XTOSTRUCT(O(config_version, tProxySupport, logLevel, language, autoStartConfig, ignoredVersion, v2CorePath, v2AssetsPath, proxyDefault, bypassCN, withLocalDNS, dnsList, inBoundSettings, mux, configs, subscribes))
-=======
-                proxyCN = false;
                 enableProxy = true;
                 withLocalDNS = true;
             }
-            XTOSTRUCT(O(config_version, runAsRoot, logLevel, language, autoStartConfig, ignoredVersion, v2AssetsPath, enableProxy, proxyCN, withLocalDNS, dnsList, inBoundSettings, mux, configs, subscribes))
->>>>>>> 2f936405
+            XTOSTRUCT(O(config_version, tProxySupport, logLevel, language, autoStartConfig, ignoredVersion, v2AssetsPath, enableProxy, bypassCN, withLocalDNS, dnsList, inBoundSettings, mux, configs, subscribes))
         };
 
         // Extra header for QvConfigUpgrade.cpp
