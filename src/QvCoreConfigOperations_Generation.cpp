#include "QvCoreConfigOperations.h"

namespace Qv2ray
{
    namespace ConfigOperations
    {
        static const QStringList vLogLevels = {"none", "debug", "info", "warning", "error"};
        // -------------------------- BEGIN CONFIG GENERATIONS ----------------------------------------------------------------------------
<<<<<<< HEAD
        QJsonObject GenerateRoutes(bool globalProxy, bool bypassCN)
=======
        QJsonObject GenerateRoutes(bool enableProxy, bool cnProxy)
>>>>>>> 2f936405
        {
            DROOT
            root.insert("domainStrategy", "IPIfNonMatch");
            //
            // For Rules list
            QJsonArray rulesList;

            if (!enableProxy) {
                // This is added to disable all proxies, as a alternative influence of #64
                rulesList.append(GenerateSingleRouteRule(QStringList() << "regexp:.*", true, OUTBOUND_TAG_DIRECT));
            }

            // Private IPs should always NOT TO PROXY!
            rulesList.append(GenerateSingleRouteRule(QStringList() << "geoip:private", false, OUTBOUND_TAG_DIRECT));
            //
            // Check if CN needs proxy, or direct.
<<<<<<< HEAD
            rulesList.append(GenerateSingleRouteRule(QStringList({"geoip:cn"}), false, bypassCN ? OUTBOUND_TAG_DIRECT : OUTBOUND_TAG_PROXY));
            rulesList.append(GenerateSingleRouteRule(QStringList({"geosite:cn"}), true, bypassCN ? OUTBOUND_TAG_DIRECT :  OUTBOUND_TAG_PROXY));
=======
            rulesList.append(GenerateSingleRouteRule(QStringList() << "geoip:cn", false, cnProxy ? OUTBOUND_TAG_PROXY : OUTBOUND_TAG_DIRECT));
            rulesList.append(GenerateSingleRouteRule(QStringList() << "geosite:cn", true, cnProxy ? OUTBOUND_TAG_PROXY :  OUTBOUND_TAG_DIRECT));
>>>>>>> 2f936405
            //
            // As a bug fix of #64, this default rule has been disabled.
            //rulesList.append(GenerateSingleRouteRule(QStringList({"regexp:.*"}), true, globalProxy ? OUTBOUND_TAG_PROXY :  OUTBOUND_TAG_DIRECT));
            root.insert("rules", rulesList);
            RROOT
        }

        QJsonObject GenerateSingleRouteRule(QStringList list, bool isDomain, QString outboundTag, QString type)
        {
            DROOT
            root.insert(isDomain ? "domain" : "ip", QJsonArray::fromStringList(list));
            JADD(outboundTag, type)
            RROOT
        }

        QJsonObject GenerateFreedomOUT(QString domainStrategy, QString redirect, int userLevel)
        {
            DROOT
            JADD(domainStrategy, redirect, userLevel)
            RROOT
        }
        QJsonObject GenerateBlackHoleOUT(bool useHTTP)
        {
            DROOT
            QJsonObject resp;
            resp.insert("type", useHTTP ? "http" : "none");
            root.insert("response", resp);
            RROOT
        }

        QJsonObject GenerateShadowSocksOUT(QList<QJsonObject> servers)
        {
            DROOT
            QJsonArray x;

            foreach (auto server, servers) {
                x.append(server);
            }

            root.insert("servers", x);
            RROOT
        }

        QJsonObject GenerateShadowSocksServerOUT(QString email, QString address, int port, QString method, QString password, bool ota, int level)
        {
            DROOT
            JADD(email, address, port, method, password, level, ota)
            RROOT
        }

        QJsonObject GenerateDNS(bool withLocalhost, QStringList dnsServers)
        {
            DROOT
            QJsonArray servers(QJsonArray::fromStringList(dnsServers));

            if (withLocalhost) {
                // https://github.com/lhy0403/Qv2ray/issues/64
                // The fix patch didn't touch this line below.
                servers.append("localhost");
            }

            root.insert("servers", servers);
            RROOT
        }

        QJsonObject GenerateDokodemoIN(QString address, int port, QString  network, int timeout, bool followRedirect, int userLevel)
        {
            DROOT
            JADD(address, port, network, timeout, followRedirect, userLevel)
            RROOT
        }

        QJsonObject GenerateHTTPIN(QList<AccountObject> _accounts, int timeout, bool allowTransparent, int userLevel)
        {
            DROOT
            QJsonArray accounts;

            foreach (auto account, _accounts) {
                accounts.append(GetRootObject(account));
            }

            JADD(timeout, accounts, allowTransparent, userLevel)
            RROOT
        }

        QJsonObject GenerateSocksIN(QString auth, QList<AccountObject> _accounts, bool udp, QString ip, int userLevel)
        {
            DROOT
            QJsonArray accounts;

            foreach (auto acc, _accounts) {
                accounts.append(GetRootObject(acc));
            }

            JADD(auth, accounts, udp, ip, userLevel)
            RROOT
        }

        QJsonObject GenerateOutboundEntry(QString protocol, QJsonObject settings, QJsonObject streamSettings, QJsonObject mux, QString sendThrough, QString tag)
        {
            DROOT
            JADD(sendThrough, protocol, settings, tag, streamSettings, mux)
            RROOT
        }

        // -------------------------- END CONFIG GENERATIONS ------------------------------------------------------------------------------
        // BEGIN RUNTIME CONFIG GENERATION

        QJsonObject GenerateRuntimeConfig(QJsonObject root)
        {
            auto gConf = GetGlobalConfig();
            QJsonObject logObject;
            //
            //logObject.insert("access", QV2RAY_CONFIG_PATH + QV2RAY_VCORE_LOG_DIRNAME + QV2RAY_VCORE_ACCESS_LOG_FILENAME);
            //logObject.insert("error", QV2RAY_CONFIG_PATH + QV2RAY_VCORE_LOG_DIRNAME + QV2RAY_VCORE_ERROR_LOG_FILENAME);
            //
            logObject.insert("loglevel", vLogLevels[gConf.logLevel]);
            root.insert("log", logObject);
            //
            QStringList dnsList;

            foreach (auto str, gConf.dnsList) {
                dnsList.append(QString::fromStdString(str));
            }

            auto dnsObject = GenerateDNS(gConf.withLocalDNS, dnsList);
            root.insert("dns", dnsObject);
            //
            //
            root.insert("stats", QJsonObject());
            //
            QJsonArray inboundsList;

            // HTTP InBound
            if (gConf.inBoundSettings.http_port != 0) {
                QJsonObject httpInBoundObject;
                httpInBoundObject.insert("listen", QString::fromStdString(gConf.inBoundSettings.listenip));
                httpInBoundObject.insert("port", gConf.inBoundSettings.http_port);
                httpInBoundObject.insert("protocol", "http");
                httpInBoundObject.insert("tag", "http_IN");

                if (gConf.inBoundSettings.http_useAuth) {
                    auto httpInSettings =  GenerateHTTPIN(QList<AccountObject>() << gConf.inBoundSettings.httpAccount);
                    httpInBoundObject.insert("settings", httpInSettings);
                }

                inboundsList.append(httpInBoundObject);
            }

            // SOCKS InBound
            if (gConf.inBoundSettings.socks_port != 0) {
                QJsonObject socksInBoundObject;
                socksInBoundObject.insert("listen", QString::fromStdString(gConf.inBoundSettings.listenip));
                socksInBoundObject.insert("port", gConf.inBoundSettings.socks_port);
                socksInBoundObject.insert("protocol", "socks");
                socksInBoundObject.insert("tag", "socks_IN");
                auto socksInSettings = GenerateSocksIN(gConf.inBoundSettings.socks_useAuth ? "password" : "noauth", QList<AccountObject>() << gConf.inBoundSettings.socksAccount);
                socksInBoundObject.insert("settings", socksInSettings);
                inboundsList.append(socksInBoundObject);
            }

            if (!root.contains("inbounds") || root["inbounds"].toArray().empty()) {
                root.insert("inbounds", inboundsList);
            }

            // Note: The part below always makes the whole functionality in trouble......
            // BE EXTREME CAREFUL when changing these code below...

            // For SOME configs, there is no "route" entries, so, we add some...

            if (!root.contains("routing")) {
                if (root["outbounds"].toArray().count() != 1) {
                    // There are no ROUTING but 2 or more outbounds.... This is rare, but possible.
                    LOG(MODULE_CONNECTION, "WARN: This message usually indicates the config file has some logic errors:")
                    LOG(MODULE_CONNECTION, "WARN: --> The config file has NO routing section, however more than 1 outbounds are detected.")
                }

                LOG(MODULE_CONNECTION, "Current connection has NO ROUTING section, we insert default values.")
<<<<<<< HEAD
                auto routeObject = GenerateRoutes(gConf.proxyDefault, gConf.bypassCN);
=======
                auto routeObject = GenerateRoutes(gConf.enableProxy, gConf.proxyCN);
>>>>>>> 2f936405
                root.insert("routing", routeObject);
                QJsonArray outbounds = root["outbounds"].toArray();
                outbounds.append(GenerateOutboundEntry("freedom", GenerateFreedomOUT("AsIs", ":0", 0), QJsonObject(), QJsonObject(), "0.0.0.0", OUTBOUND_TAG_DIRECT));
                // TODO
                //
                // We don't want to add MUX into the first one in the list.....
                // However, this can be added to the Connection Edit Window...
                //QJsonObject first = outbounds.first().toObject();
                //first.insert("mux", GetRootObject(gConf.mux));
                //outbounds[0] = first;
                //
                root["outbounds"] = outbounds;
            } else {
                // For some config files that has routing entries already.
                // We don't add extra routings.
                // this part has been left blanking
                LOG(MODULE_CONNECTION, "Skip adding 'freedom' entry.")
            }

            return root;
        }
    }
}<|MERGE_RESOLUTION|>--- conflicted
+++ resolved
@@ -6,11 +6,7 @@
     {
         static const QStringList vLogLevels = {"none", "debug", "info", "warning", "error"};
         // -------------------------- BEGIN CONFIG GENERATIONS ----------------------------------------------------------------------------
-<<<<<<< HEAD
-        QJsonObject GenerateRoutes(bool globalProxy, bool bypassCN)
-=======
-        QJsonObject GenerateRoutes(bool enableProxy, bool cnProxy)
->>>>>>> 2f936405
+        QJsonObject GenerateRoutes(bool enableProxy, bool proxyCN)
         {
             DROOT
             root.insert("domainStrategy", "IPIfNonMatch");
@@ -27,13 +23,8 @@
             rulesList.append(GenerateSingleRouteRule(QStringList() << "geoip:private", false, OUTBOUND_TAG_DIRECT));
             //
             // Check if CN needs proxy, or direct.
-<<<<<<< HEAD
-            rulesList.append(GenerateSingleRouteRule(QStringList({"geoip:cn"}), false, bypassCN ? OUTBOUND_TAG_DIRECT : OUTBOUND_TAG_PROXY));
-            rulesList.append(GenerateSingleRouteRule(QStringList({"geosite:cn"}), true, bypassCN ? OUTBOUND_TAG_DIRECT :  OUTBOUND_TAG_PROXY));
-=======
-            rulesList.append(GenerateSingleRouteRule(QStringList() << "geoip:cn", false, cnProxy ? OUTBOUND_TAG_PROXY : OUTBOUND_TAG_DIRECT));
-            rulesList.append(GenerateSingleRouteRule(QStringList() << "geosite:cn", true, cnProxy ? OUTBOUND_TAG_PROXY :  OUTBOUND_TAG_DIRECT));
->>>>>>> 2f936405
+            rulesList.append(GenerateSingleRouteRule(QStringList() << "geoip:cn", false, proxyCN ? OUTBOUND_TAG_DIRECT : OUTBOUND_TAG_PROXY));
+            rulesList.append(GenerateSingleRouteRule(QStringList() << "geosite:cn", true, proxyCN ? OUTBOUND_TAG_DIRECT : OUTBOUND_TAG_PROXY));
             //
             // As a bug fix of #64, this default rule has been disabled.
             //rulesList.append(GenerateSingleRouteRule(QStringList({"regexp:.*"}), true, globalProxy ? OUTBOUND_TAG_PROXY :  OUTBOUND_TAG_DIRECT));
@@ -212,11 +203,7 @@
                 }
 
                 LOG(MODULE_CONNECTION, "Current connection has NO ROUTING section, we insert default values.")
-<<<<<<< HEAD
-                auto routeObject = GenerateRoutes(gConf.proxyDefault, gConf.bypassCN);
-=======
-                auto routeObject = GenerateRoutes(gConf.enableProxy, gConf.proxyCN);
->>>>>>> 2f936405
+                auto routeObject = GenerateRoutes(gConf.enableProxy, gConf.bypassCN);
                 root.insert("routing", routeObject);
                 QJsonArray outbounds = root["outbounds"].toArray();
                 outbounds.append(GenerateOutboundEntry("freedom", GenerateFreedomOUT("AsIs", ":0", 0), QJsonObject(), QJsonObject(), "0.0.0.0", OUTBOUND_TAG_DIRECT));
