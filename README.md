--- conflicted
+++ resolved
@@ -4,44 +4,23 @@
 
 [![Codacy Badge](https://api.codacy.com/project/badge/Grade/a034dd186c36408c92ffb04449fb6996)](https://app.codacy.com/app/lhy0403/Qv2ray?utm_source=github.com&utm_medium=referral&utm_content=lhy0403/Qv2ray&utm_campaign=Badge_Grade_Dashboard)[![HitCount](http://hits.dwyl.io/lhy0403/Qv2ray.svg)](http://hits.dwyl.io/lhy0403/Qv2ray)[![Language grade: C/C++](https://img.shields.io/lgtm/grade/cpp/g/lhy0403/Qv2ray.svg?logo=lgtm&logoWidth=18)](https://lgtm.com/projects/g/lhy0403/Qv2ray/context:cpp) [![Total alerts](https://img.shields.io/lgtm/alerts/g/lhy0403/Qv2ray.svg?logo=lgtm&logoWidth=18)](https://lgtm.com/projects/g/lhy0403/Qv2ray/alerts/)
 
-| OS            | 主分支 [master](https://github.com/lhy0403/Qv2ray/tree/master) | 开发分支 [dev](https://github.com/lhy0403/Qv2ray/tree/dev)   |
-| ------------- | ------------------------------------------------------------ | ------------------------------------------------------------ |
+| OS            | 主分支 [master](https://github.com/lhy0403/Qv2ray/tree/master) | 开发分支 [dev](https://github.com/lhy0403/Qv2ray/tree/dev)     |
+| ------------- | ------------------------------------------------------------- | ------------------------------------------------------------ |
 | Linux & MacOS | [![Build Status](https://travis-ci.com/lhy0403/Qv2ray.svg?branch=master)](https://travis-ci.com/lhy0403/Qv2ray) |  [![Build Status](https://travis-ci.com/lhy0403/Qv2ray.svg?branch=dev)](https://travis-ci.com/lhy0403/Qv2ray)                                                            |
 | Windows       | [![Build status](https://ci.appveyor.com/api/projects/status/i1l524ws0hiitpm4/branch/master?svg=true)](https://ci.appveyor.com/project/lhy0403/qv2ray/branch/master) | [![Build status](https://ci.appveyor.com/api/projects/status/i1l524ws0hiitpm4/branch/dev?svg=true)](https://ci.appveyor.com/project/lhy0403/qv2ray/branch/dev) |
 
 ## 最近更新内容
 
-<<<<<<< HEAD
-- 详见 [ChangeLog.md](CHANGELOG.md)
-
-
-
-## 鸣谢
-
-[@aliyuchang33](https://github.com/aliyuchang33) - 项目原作者/发起人，感谢他使用 Qt 作为基础框架。 
-
- - 可惜原项目不更新了qwq
-
-
-
-## 项目依赖
-=======
 - 详见 [ChangeLog.md](CHANGELOG.md) 或 [Release](https://github.com/lhy0403/Qv2ray/releases) 或 开发分支 [dev](https://github.com/lhy0403/Qv2ray/tree/dev)
-
-
 
 ## 项目依赖包
 
->>>>>>> 106642bb
-### Linux
-- `Qt >= 5.12`
-- `gcc >=8` (需要 c++11 支持)
+### Linux & MacOS
+- Qt >= 5.12
+- gcc >=8 (需要 c++11 支持)
+
 ### Windows
-Qt Creator (Qt5)
-
-### MacOS
-
-- Qt >= 5.12
+- Qt5, with MinGW
 
 ## 编译
  - 如果想测试当前的开发分支，请使用 `git checkout dev` 切换到开发分支
@@ -54,8 +33,8 @@
 qmake ../
 make
 ```
-### Windows
-`目前没有稳定的构建方案，请参考 AppVeyor.yml 需要 python3.7 和 Qt Creator`
+### Windows & MacOS
+- 建议使用 Qt Creator
 
 ## License
 
